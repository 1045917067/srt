--- conflicted
+++ resolved
@@ -1215,36 +1215,6 @@
    m_ullLastAckTime_tk = 0;
 
    // trace information
-<<<<<<< HEAD
-   m_StartTime = CTimer::getTime();
-   m_llSentTotal = m_llRecvTotal = m_iSndLossTotal = m_iRcvLossTotal = m_iRetransTotal = m_iSentACKTotal = m_iRecvACKTotal = m_iSentNAKTotal = m_iRecvNAKTotal = 0;
-   m_LastSampleTime = CTimer::getTime();
-   m_llTraceSent = m_llTraceRecv = m_iTraceSndLoss = m_iTraceRcvLoss = m_iTraceRetrans = m_iSentACK = m_iRecvACK = m_iSentNAK = m_iRecvNAK = 0;
-   m_iTraceRcvRetrans = 0;
-   m_iTraceReorderDistance = 0;
-   m_fTraceBelatedTime = 0.0;
-   m_iTraceRcvBelated = 0;
-
-   m_iSndDropTotal          = 0;
-   m_iTraceSndDrop          = 0;
-   m_iRcvDropTotal          = 0;
-   m_iTraceRcvDrop          = 0;
-
-   m_iRcvUndecryptTotal        = 0;
-   m_iTraceRcvUndecrypt        = 0;
-
-   m_iSndFilterExtra = 0;
-   m_iRcvFilterExtra = 0;
-   m_iRcvFilterSupply = 0;
-   m_iRcvFilterLoss = 0;
-
-   m_ullBytesSentTotal      = 0;
-   m_ullBytesRecvTotal      = 0;
-   m_ullBytesRetransTotal   = 0;
-   m_ullTraceBytesSent      = 0;
-   m_ullTraceBytesRecv      = 0;
-   m_ullTraceBytesRetrans   = 0;
-=======
    CGuard::enterCS(m_StatsLock);
    m_stats.startTime = CTimer::getTime();
    m_stats.sentTotal = m_stats.recvTotal = m_stats.sndLossTotal = m_stats.rcvLossTotal = m_stats.retransTotal = m_stats.sentACKTotal = m_stats.recvACKTotal = m_stats.sentNAKTotal = m_stats.recvNAKTotal = 0;
@@ -1268,8 +1238,12 @@
    m_stats.bytesRetransTotal      = 0;
    m_stats.traceBytesSent         = 0;
    m_stats.traceBytesRecv         = 0;
+   m_stats.sndFilterExtra = 0;
+   m_stats.rcvFilterExtra = 0;
+   m_stats.rcvFilterSupply = 0;
+   m_stats.rcvFilterLoss = 0;
+
    m_stats.traceBytesRetrans      = 0;
->>>>>>> c3e8d7f2
 #ifdef SRT_ENABLE_LOSTBYTESCOUNT
    m_stats.traceRcvBytesLoss      = 0;
 #endif
@@ -1457,15 +1431,8 @@
         }
     }
 
-<<<<<<< HEAD
-	if (m_bRcvNakReport)
-	{
-		srtdata[SRT_HS_FLAGS] |= SRT_OPT_NAKREPORT;
-	}
-=======
     if (m_bRcvNakReport)
         srtdata[SRT_HS_FLAGS] |= SRT_OPT_NAKREPORT;
->>>>>>> c3e8d7f2
 
     // I support SRT_OPT_REXMITFLG. Do you?
     srtdata[SRT_HS_FLAGS] |= SRT_OPT_REXMITFLG;
@@ -6184,18 +6151,14 @@
 #ifdef SRT_ENABLE_LOSTBYTESCOUNT
       m_stats.traceRcvBytesLoss = 0;
 #endif
-<<<<<<< HEAD
-
-      m_iSndFilterExtra = 0;
-      m_iRcvFilterExtra = 0;
-
-      m_iRcvFilterSupply = 0;
-      m_iRcvFilterLoss = 0;
-
-      m_LastSampleTime = currtime;
-=======
+
+      m_stats.sndFilterExtra = 0;
+      m_stats.rcvFilterExtra = 0;
+
+      m_stats.rcvFilterSupply = 0;
+      m_stats.rcvFilterLoss = 0;
+
       m_stats.lastSampleTime = currtime;
->>>>>>> c3e8d7f2
    }
 }
 
@@ -6209,30 +6172,6 @@
    CGuard statsguard(m_StatsLock);
 
    uint64_t currtime = CTimer::getTime();
-<<<<<<< HEAD
-   perf->msTimeStamp = (currtime - m_StartTime) / 1000;
-
-   perf->pktSent = m_llTraceSent;
-   perf->pktRecv = m_llTraceRecv;
-   perf->pktSndLoss = m_iTraceSndLoss;
-   perf->pktRcvLoss = m_iTraceRcvLoss;
-   perf->pktRetrans = m_iTraceRetrans;
-   perf->pktRcvRetrans = m_iTraceRcvRetrans;
-   perf->pktSentACK = m_iSentACK;
-   perf->pktRecvACK = m_iRecvACK;
-   perf->pktSentNAK = m_iSentNAK;
-   perf->pktRecvNAK = m_iRecvNAK;
-   perf->usSndDuration = m_llSndDuration;
-   perf->pktReorderDistance = m_iTraceReorderDistance;
-   perf->pktRcvAvgBelatedTime = m_fTraceBelatedTime;
-   perf->pktRcvBelated = m_iTraceRcvBelated;
-
-   perf->pktSndFilterExtra = m_iSndFilterExtra;
-   perf->pktRcvFilterExtra = m_iRcvFilterExtra;
-   perf->pktRcvFilterSupply = m_iRcvFilterSupply;
-   perf->pktRcvFilterLoss = m_iRcvFilterLoss;
-
-=======
    perf->msTimeStamp = (currtime - m_stats.startTime) / 1000;
 
    perf->pktSent = m_stats.traceSent;
@@ -6249,8 +6188,12 @@
    perf->pktReorderDistance = m_stats.traceReorderDistance;
    perf->pktRcvAvgBelatedTime = m_stats.traceBelatedTime;
    perf->pktRcvBelated = m_stats.traceRcvBelated;
-   //>new
->>>>>>> c3e8d7f2
+
+   perf->pktSndFilterExtra = m_stats.sndFilterExtra;
+   perf->pktRcvFilterExtra = m_stats.rcvFilterExtra;
+   perf->pktRcvFilterSupply = m_stats.rcvFilterSupply;
+   perf->pktRcvFilterLoss = m_stats.rcvFilterLoss;
+
    /* perf byte counters include all headers (SRT+UDP+IP) */
    const int pktHdrSize = CPacket::HDR_SIZE + CPacket::UDP_HDR_SIZE;
    perf->byteSent = m_stats.traceBytesSent + (m_stats.traceSent * pktHdrSize);
@@ -6266,29 +6209,6 @@
    perf->byteRcvDrop = m_stats.traceRcvBytesDrop + (m_stats.traceRcvDrop * pktHdrSize) + m_stats.traceRcvBytesUndecrypt;
    perf->pktRcvUndecrypt = m_stats.traceRcvUndecrypt;
    perf->byteRcvUndecrypt = m_stats.traceRcvBytesUndecrypt;
-
-<<<<<<< HEAD
-   perf->pktSentTotal = m_llSentTotal;
-   perf->pktRecvTotal = m_llRecvTotal;
-   perf->pktSndLossTotal = m_iSndLossTotal;
-   perf->pktRcvLossTotal = m_iRcvLossTotal;
-   perf->pktRetransTotal = m_iRetransTotal;
-   perf->pktSentACKTotal = m_iSentACKTotal;
-   perf->pktRecvACKTotal = m_iRecvACKTotal;
-   perf->pktSentNAKTotal = m_iSentNAKTotal;
-   perf->pktRecvNAKTotal = m_iRecvNAKTotal;
-   perf->usSndDurationTotal = m_llSndDurationTotal;
-
-   perf->pktSndFilterExtraTotal = m_iSndFilterExtraTotal;
-   perf->pktRcvFilterExtraTotal = m_iRcvFilterExtraTotal;
-   perf->pktRcvFilterSupplyTotal = m_iRcvFilterSupplyTotal;
-   perf->pktRcvFilterLossTotal = m_iRcvFilterLossTotal;
-
-   perf->byteSentTotal = m_ullBytesSentTotal + (m_llSentTotal * pktHdrSize);
-   perf->byteRecvTotal = m_ullBytesRecvTotal + (m_llRecvTotal * pktHdrSize);
-   perf->byteRetransTotal = m_ullBytesRetransTotal + (m_iRetransTotal * pktHdrSize);
-=======
-   //<
 
    perf->pktSentTotal = m_stats.sentTotal;
    perf->pktRecvTotal = m_stats.recvTotal;
@@ -6300,11 +6220,15 @@
    perf->pktSentNAKTotal = m_stats.sentNAKTotal;
    perf->pktRecvNAKTotal = m_stats.recvNAKTotal;
    perf->usSndDurationTotal = m_stats.m_sndDurationTotal;
-   //>new
+
    perf->byteSentTotal = m_stats.bytesSentTotal + (m_stats.sentTotal * pktHdrSize);
    perf->byteRecvTotal = m_stats.bytesRecvTotal + (m_stats.recvTotal * pktHdrSize);
    perf->byteRetransTotal = m_stats.bytesRetransTotal + (m_stats.retransTotal * pktHdrSize);
->>>>>>> c3e8d7f2
+   perf->pktSndFilterExtraTotal = m_stats.sndFilterExtraTotal;
+   perf->pktRcvFilterExtraTotal = m_stats.rcvFilterExtraTotal;
+   perf->pktRcvFilterSupplyTotal = m_stats.rcvFilterSupplyTotal;
+   perf->pktRcvFilterLossTotal = m_stats.rcvFilterLossTotal;
+
 #ifdef SRT_ENABLE_LOSTBYTESCOUNT
    perf->byteRcvLossTotal = m_stats.rcvBytesLossTotal + (m_stats.rcvLossTotal * pktHdrSize);
 #endif
@@ -6436,18 +6360,14 @@
 #ifdef SRT_ENABLE_LOSTBYTESCOUNT
       m_stats.traceRcvBytesLoss = 0;
 #endif
-<<<<<<< HEAD
-
-      m_iSndFilterExtra = 0;
-      m_iRcvFilterExtra = 0;
-
-      m_iRcvFilterSupply = 0;
-      m_iRcvFilterLoss = 0;
-
-      m_LastSampleTime = currtime;
-=======
+
+      m_stats.sndFilterExtra = 0;
+      m_stats.rcvFilterExtra = 0;
+
+      m_stats.rcvFilterSupply = 0;
+      m_stats.rcvFilterLoss = 0;
+
       m_stats.lastSampleTime = currtime;
->>>>>>> c3e8d7f2
    }
 }
 
@@ -7783,8 +7703,12 @@
        filter_ctl_pkt = true; // Mark that this packet ALREADY HAS timestamp field and it should not be set
 
        // Stats
-       ++m_iSndFilterExtra;
-       ++m_iSndFilterExtraTotal;
+
+       {
+           CGuard lg(m_StatsLock);
+           ++m_stats.sndFilterExtra;
+           ++m_stats.sndFilterExtraTotal;
+       }
    }
    else
    {
@@ -7836,11 +7760,11 @@
       reason = "normal";
    }
 
-<<<<<<< HEAD
+   CGuard::enterCS(m_StatsLock);
    // Normally packet.m_iTimeStamp field is set exactly here,
    // usually as taken from m_StartTime and current time, unless live
    // mode in which case it is based on 'origintime' as set during scheduling.
-   // In case when this is a FEC/CTL packet, the m_iTimeStamp field already
+   // In case when this is a filter control packet, the m_iTimeStamp field already
    // contains the exactly needed value, and it's a timestamp clip, not a real
    // timestamp.
    if (!filter_ctl_pkt)
@@ -7854,35 +7778,15 @@
             * XXX Isn't it then better to not decrease it by m_StartTime? As long as it
             * doesn't screw up the start time on the other side.
             */
-           if (origintime >= m_StartTime)
-               packet.m_iTimeStamp = int(origintime - m_StartTime);
+      if (origintime >= m_stats.startTime)
+         packet.m_iTimeStamp = int(origintime - m_stats.startTime);
            else
-               packet.m_iTimeStamp = int(CTimer::getTime() - m_StartTime);
+         packet.m_iTimeStamp = int(CTimer::getTime() - m_stats.startTime);
        }
        else
        {
-           packet.m_iTimeStamp = int(CTimer::getTime() - m_StartTime);
+       packet.m_iTimeStamp = int(CTimer::getTime() - m_stats.startTime);
        }
-=======
-   CGuard::enterCS(m_StatsLock);
-   if (m_bPeerTsbPd)
-   {
-       /*
-       * When timestamp is carried over in this sending stream from a received stream,
-       * it may be older than the session start time causing a negative packet time
-       * that may block the receiver's Timestamp-based Packet Delivery.
-       * XXX Isn't it then better to not decrease it by m_StartTime? As long as it
-       * doesn't screw up the start time on the other side.
-       */
-      if (origintime >= m_stats.startTime)
-         packet.m_iTimeStamp = int(origintime - m_stats.startTime);
-      else
-         packet.m_iTimeStamp = int(CTimer::getTime() - m_stats.startTime);
-   }
-   else
-   {
-       packet.m_iTimeStamp = int(CTimer::getTime() - m_stats.startTime);
->>>>>>> c3e8d7f2
    }
    CGuard::leaveCS(m_StatsLock);
 
@@ -8140,7 +8044,6 @@
       //vector<CUnit*> undec_units;
       if (m_PacketFilter)
       {
-<<<<<<< HEAD
           report_recorded_loss = m_PktFilterRexmitLevel == SRT_ARQ_ALWAYS;
 
           // Stuff this data into the corrector
@@ -8149,18 +8052,6 @@
                   << Printable(filter_loss_seqs) << " loss to report, "
                   << (report_recorded_loss ? "FIND & REPORT LOSSES YOURSELF"
                       : "REPORT ONLY THOSE"));
-=======
-          CGuard::enterCS(m_StatsLock);
-          exc_type = "BELATED";
-          excessive = true;
-          m_stats.traceRcvBelated++;
-          uint64_t tsbpdtime = m_pRcvBuffer->getPktTsbPdTime(packet.getMsgTimeStamp());
-          uint64_t bltime = CountIIR(
-                  uint64_t(m_stats.traceBelatedTime)*1000,
-                  CTimer::getTime() - tsbpdtime, 0.2);
-          m_stats.traceBelatedTime = double(bltime)/1000.0;
-          CGuard::leaveCS(m_StatsLock);
->>>>>>> c3e8d7f2
       }
       else
       {
@@ -8191,14 +8082,15 @@
           string exc_type = "EXPECTED";
           if (offset < 0)
           {
+          CGuard::enterCS(m_StatsLock);
               exc_type = "BELATED";
-              m_iTraceRcvBelated++;
+          m_stats.traceRcvBelated++;
               uint64_t tsbpdtime = m_pRcvBuffer->getPktTsbPdTime(rpkt.getMsgTimeStamp());
               uint64_t bltime = CountIIR(
-                      uint64_t(m_fTraceBelatedTime)*1000,
+                  uint64_t(m_stats.traceBelatedTime)*1000,
                       CTimer::getTime() - tsbpdtime, 0.2);
-              m_fTraceBelatedTime = double(bltime)/1000.0;
-
+          m_stats.traceBelatedTime = double(bltime)/1000.0;
+          CGuard::leaveCS(m_StatsLock);
               HLOGC(mglog.Debug, log << CONID() << "RECEIVED: seq=" << packet.m_iSeqNo
                       << " offset=" << offset << " (BELATED/" << rexmitstat[pktrexmitflag] << rexmit_reason
                       << ") FLAGS: " << packet.MessageFlagStr());
@@ -8244,7 +8136,7 @@
 
           }
 
-		  bool adding_successful = true;
+          bool adding_successful = true;
           if (m_pRcvBuffer->addData(*i, offset) < 0)
           {
               // addData returns -1 if at the m_iLastAckPos+offset position there already is a packet.
@@ -8260,20 +8152,24 @@
 			  {
 				  EncryptionStatus rc = m_pCryptoControl ? m_pCryptoControl->decrypt(Ref(u->m_Packet)) : ENCS_NOTSUP;
 				  if ( rc != ENCS_CLEAR )
-				  {
-					  // Could not decrypt
-					  // Keep packet in received buffer
-					  // Crypto flags are still set
-					  // It will be acknowledged
-					  m_iTraceRcvUndecrypt += 1;
-					  m_ullTraceRcvBytesUndecrypt += pktsz;
-					  m_iRcvUndecryptTotal += 1;
-					  m_ullRcvBytesUndecryptTotal += pktsz;
-					  // Log message degraded to debug because it may happen very often
-					  HLOGC(dlog.Debug, log << CONID() << "ERROR: packet not decrypted, dropping data.");
-					  adding_successful = false;
-					  exc_type = "UNDECRYPTED";
-				  }
+                  {
+                      // Could not decrypt
+                      // Keep packet in received buffer
+                      // Crypto flags are still set
+                      // It will be acknowledged
+                      {
+                          CGuard lg(m_StatsLock);
+                          m_stats.traceRcvUndecrypt += 1;
+                          m_stats.traceRcvBytesUndecrypt += pktsz;
+                          m_stats.m_rcvUndecryptTotal += 1;
+                          m_stats.m_rcvBytesUndecryptTotal += pktsz;
+                      }
+
+                      // Log message degraded to debug because it may happen very often
+                      HLOGC(dlog.Debug, log << CONID() << "ERROR: packet not decrypted, dropping data.");
+                      adding_successful = false;
+                      exc_type = "UNDECRYPTED";
+                  }
 				  //undec_units.push_back(*i);
 			  }
           }
@@ -8309,12 +8205,16 @@
                           reorder_prevent_lossreport = true;
                       }
 
-                      int loss = CSeqNo::seqlen(m_iRcvCurrSeqNo, rpkt.m_iSeqNo) - 2;
-                      m_iTraceRcvLoss += loss;
-                      m_iRcvLossTotal += loss;
-                      uint64_t lossbytes = loss * m_pRcvBuffer->getRcvAvgPayloadSize();
-                      m_ullTraceRcvBytesLoss += lossbytes;
-                      m_ullRcvBytesLossTotal += lossbytes;
+                      {
+                          CGuard lg(m_StatsLock);
+                          int loss = CSeqNo::seqlen(m_iRcvCurrSeqNo, rpkt.m_iSeqNo) - 2;
+                          m_stats.traceRcvLoss += loss;
+                          m_stats.rcvLossTotal += loss;
+                          uint64_t lossbytes = loss * m_pRcvBuffer->getRcvAvgPayloadSize();
+                          m_stats.traceRcvBytesLoss += lossbytes;
+                          m_stats.rcvBytesLossTotal += lossbytes;
+                      }
+
                   }
               }
           }
@@ -8366,30 +8266,17 @@
           EncryptionStatus rc = m_pCryptoControl ? m_pCryptoControl->decrypt(Ref(u->m_Packet)) : ENCS_NOTSUP;
           if ( rc != ENCS_CLEAR )
           {
-<<<<<<< HEAD
               // Could not decrypt
               // Keep packet in received buffer
               // Crypto flags are still set
               // It will be acknowledged
-              m_iTraceRcvUndecrypt += 1;
-              m_ullTraceRcvBytesUndecrypt += pktsz;
-              m_iRcvUndecryptTotal += 1;
-              m_ullRcvBytesUndecryptTotal += pktsz;
-              decr = false;
-=======
-              /*
-               * Could not decrypt
-               * Keep packet in received buffer
-               * Crypto flags are still set
-               * It will be acknowledged
-               */
               CGuard::enterCS(m_StatsLock);
               m_stats.traceRcvUndecrypt += 1;
               m_stats.traceRcvBytesUndecrypt += pktsz;
               m_stats.m_rcvUndecryptTotal += 1;
               m_stats.m_rcvBytesUndecryptTotal += pktsz;
+              decr = false;
               CGuard::leaveCS(m_StatsLock);
->>>>>>> c3e8d7f2
           }
       }
 
@@ -8435,21 +8322,10 @@
            }
        }
 
-<<<<<<< HEAD
        if (!reorder_prevent_lossreport && report_recorded_loss)
        {
            HLOGC(mglog.Debug, log << "WILL REPORT LOSSES (SRT): " << Printable(srt_loss_seqs));
            sendLossReport(srt_loss_seqs);
-=======
-           CGuard::enterCS(m_StatsLock);
-           int loss = CSeqNo::seqlen(m_iRcvCurrSeqNo, packet.m_iSeqNo) - 2;
-           m_stats.traceRcvLoss += loss;
-           m_stats.rcvLossTotal += loss;
-           uint64_t lossbytes = loss * m_pRcvBuffer->getRcvAvgPayloadSize();
-           m_stats.traceRcvBytesLoss += lossbytes;
-           m_stats.rcvBytesLossTotal += lossbytes;
-           CGuard::leaveCS(m_StatsLock);
->>>>>>> c3e8d7f2
        }
 
        if (m_bTsbPd)
