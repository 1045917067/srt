/*
 * SRT - Secure, Reliable, Transport
 * Copyright (c) 2018 Haivision Systems Inc.
 * 
 * This Source Code Form is subject to the terms of the Mozilla Public
 * License, v. 2.0. If a copy of the MPL was not distributed with this
 * file, You can obtain one at http://mozilla.org/MPL/2.0/.
 * 
 */

/*****************************************************************************
Copyright (c) 2001 - 2011, The Board of Trustees of the University of Illinois.
All rights reserved.

Redistribution and use in source and binary forms, with or without
modification, are permitted provided that the following conditions are
met:

* Redistributions of source code must retain the above
  copyright notice, this list of conditions and the
  following disclaimer.

* Redistributions in binary form must reproduce the
  above copyright notice, this list of conditions
  and the following disclaimer in the documentation
  and/or other materials provided with the distribution.

* Neither the name of the University of Illinois
  nor the names of its contributors may be used to
  endorse or promote products derived from this
  software without specific prior written permission.

THIS SOFTWARE IS PROVIDED BY THE COPYRIGHT HOLDERS AND CONTRIBUTORS "AS
IS" AND ANY EXPRESS OR IMPLIED WARRANTIES, INCLUDING, BUT NOT LIMITED TO,
THE IMPLIED WARRANTIES OF MERCHANTABILITY AND FITNESS FOR A PARTICULAR
PURPOSE ARE DISCLAIMED. IN NO EVENT SHALL THE COPYRIGHT OWNER OR
CONTRIBUTORS BE LIABLE FOR ANY DIRECT, INDIRECT, INCIDENTAL, SPECIAL,
EXEMPLARY, OR CONSEQUENTIAL DAMAGES (INCLUDING, BUT NOT LIMITED TO,
PROCUREMENT OF SUBSTITUTE GOODS OR SERVICES; LOSS OF USE, DATA, OR
PROFITS; OR BUSINESS INTERRUPTION) HOWEVER CAUSED AND ON ANY THEORY OF
LIABILITY, WHETHER IN CONTRACT, STRICT LIABILITY, OR TORT (INCLUDING
NEGLIGENCE OR OTHERWISE) ARISING IN ANY WAY OUT OF THE USE OF THIS
SOFTWARE, EVEN IF ADVISED OF THE POSSIBILITY OF SUCH DAMAGE.
*****************************************************************************/

/*****************************************************************************
written by
   Yunhong Gu, last updated 02/28/2012
modified by
   Haivision Systems Inc.
*****************************************************************************/

#ifndef _WIN32
   #include <unistd.h>
   #include <netdb.h>
   #include <arpa/inet.h>
   #include <cerrno>
   #include <cstring>
   #include <cstdlib>
#else
   #include <winsock2.h>
   #include <ws2tcpip.h>
#endif
#include <cmath>
#include <sstream>
#include "srt.h"
#include "queue.h"
#include "core.h"
#include "logging.h"
#include "crypto.h"
#include "logging_api.h" // Required due to containing extern srt_logger_config

// Again, just in case when some "smart guy" provided such a global macro
#ifdef min
#undef min
#endif
#ifdef max
#undef max
#endif

using namespace std;

namespace srt_logging
{

struct AllFaOn
{
    LogConfig::fa_bitset_t allfa;

    AllFaOn()
    {
//        allfa.set(SRT_LOGFA_BSTATS, true);
        allfa.set(SRT_LOGFA_CONTROL, true);
        allfa.set(SRT_LOGFA_DATA, true);
        allfa.set(SRT_LOGFA_TSBPD, true);
        allfa.set(SRT_LOGFA_REXMIT, true);
#if ENABLE_HAICRYPT_LOGGING
        allfa.set(SRT_LOGFA_HAICRYPT, true);
#endif
    }
} logger_fa_all;

}

// We need it outside the namespace to preserve the global name.
// It's a part of "hidden API" (used by applications)
SRT_API srt_logging::LogConfig srt_logger_config (srt_logging::logger_fa_all.allfa);

namespace srt_logging
{

Logger glog(SRT_LOGFA_GENERAL, srt_logger_config, "SRT.g");
// Unused. If not found useful, maybe reuse for another FA.
//Logger blog(SRT_LOGFA_BSTATS, srt_logger_config, "SRT.b");
Logger mglog(SRT_LOGFA_CONTROL, srt_logger_config, "SRT.c");
Logger dlog(SRT_LOGFA_DATA, srt_logger_config, "SRT.d");
Logger tslog(SRT_LOGFA_TSBPD, srt_logger_config, "SRT.t");
Logger rxlog(SRT_LOGFA_REXMIT, srt_logger_config, "SRT.r");

}

using namespace srt_logging;

CUDTUnited CUDT::s_UDTUnited;

const SRTSOCKET UDT::INVALID_SOCK = CUDT::INVALID_SOCK;
const int UDT::ERROR = CUDT::ERROR;

// SRT Version constants
#define SRT_VERSION_UNK     0
#define SRT_VERSION_MAJ1    0x010000            /* Version 1 major */


#define SRT_VERSION_MAJ(v) (0xFF0000 & (v))     /* Major number ensuring backward compatibility */
#define SRT_VERSION_MIN(v) (0x00FF00 & (v))
#define SRT_VERSION_PCH(v) (0x0000FF & (v))

// NOTE: HAISRT_VERSION is primarily defined in the build file.
const int32_t SRT_DEF_VERSION = SrtParseVersion(SRT_VERSION);


//#define SRT_CMD_HSREQ       1           /* SRT Handshake Request (sender) */
#define SRT_CMD_HSREQ_MINSZ 8           /* Minumum Compatible (1.x.x) packet size (bytes) */
#define SRT_CMD_HSREQ_SZ    12          /* Current version packet size */
#if     SRT_CMD_HSREQ_SZ > SRT_CMD_MAXSZ
#error  SRT_CMD_MAXSZ too small
#endif
/*      Handshake Request (Network Order)
        0[31..0]:   SRT version     SRT_DEF_VERSION
        1[31..0]:   Options         0 [ | SRT_OPT_TSBPDSND ][ | SRT_OPT_HAICRYPT ]
        2[31..16]:  TsbPD resv      0
        2[15..0]:   TsbPD delay     [0..60000] msec
*/

//#define SRT_CMD_HSRSP       2           /* SRT Handshake Response (receiver) */
#define SRT_CMD_HSRSP_MINSZ 8           /* Minumum Compatible (1.x.x) packet size (bytes) */
#define SRT_CMD_HSRSP_SZ    12          /* Current version packet size */
#if     SRT_CMD_HSRSP_SZ > SRT_CMD_MAXSZ
#error  SRT_CMD_MAXSZ too small
#endif
/*      Handshake Response (Network Order)
        0[31..0]:   SRT version     SRT_DEF_VERSION
        1[31..0]:   Options         0 [ | SRT_OPT_TSBPDRCV [| SRT_OPT_TLPKTDROP ]][ | SRT_OPT_HAICRYPT]
                                      [ | SRT_OPT_NAKREPORT ] [ | SRT_OPT_REXMITFLG ]
        2[31..16]:  TsbPD resv      0
        2[15..0]:   TsbPD delay     [0..60000] msec
*/


void CUDT::construct()
{
    m_pSndBuffer = NULL;
    m_pRcvBuffer = NULL;
    m_pSndLossList = NULL;
    m_pRcvLossList = NULL;
    m_iReorderTolerance = 0;
    m_iMaxReorderTolerance = 0; // Sensible optimal value is 10, 0 preserves old behavior
    m_iConsecEarlyDelivery = 0; // how many times so far the packet considered lost has been received before TTL expires
    m_iConsecOrderedDelivery = 0;

    m_pSndQueue = NULL;
    m_pRcvQueue = NULL;
    m_pPeerAddr = NULL;
    m_pSNode = NULL;
    m_pRNode = NULL;

    m_ullSndHsLastTime_us = 0;
    m_iSndHsRetryCnt = SRT_MAX_HSRETRY+1; // Will be reset to 0 for HSv5, this value is important for HSv4

    // Initial status
    m_bOpened = false;
    m_bListening = false;
    m_bConnecting = false;
    m_bConnected = false;
    m_bClosing = false;
    m_bShutdown = false;
    m_bBroken = false;
    m_bPeerHealth = true;
    m_ullLingerExpiration = 0;
    m_llLastReqTime = 0;

    m_lSrtVersion = SRT_DEF_VERSION;
    m_lPeerSrtVersion = 0; // not defined until connected.
    m_lMinimumPeerSrtVersion = SRT_VERSION_MAJ1;

    m_iTsbPdDelay_ms = 0;
    m_iPeerTsbPdDelay_ms = 0;

    m_bPeerTsbPd = false;
    m_iPeerTsbPdDelay_ms = 0;
    m_bTsbPd = false;
    m_bTsbPdAckWakeup = false;
    m_bPeerTLPktDrop = false;

    m_uKmRefreshRatePkt = 0;
    m_uKmPreAnnouncePkt = 0;

    // Initilize mutex and condition variables
    initSynch();
}

CUDT::CUDT()
{
   construct();

   (void)SRT_DEF_VERSION;

   // Default UDT configurations
   m_iMSS = 1500;
   m_bSynSending = true;
   m_bSynRecving = true;
   m_iFlightFlagSize = 25600;
   m_iSndBufSize = 8192;
   m_iRcvBufSize = 8192; //Rcv buffer MUST NOT be bigger than Flight Flag size
   m_Linger.l_onoff = 1;
   m_Linger.l_linger = 180;
   m_iUDPSndBufSize = 65536;
   m_iUDPRcvBufSize = m_iRcvBufSize * m_iMSS;
   m_iSockType = UDT_DGRAM;
   m_iIPversion = AF_INET;
   m_bRendezvous = false;
#ifdef SRT_ENABLE_CONNTIMEO
   m_iConnTimeOut = 3000;
#endif
   m_iSndTimeOut = -1;
   m_iRcvTimeOut = -1;
   m_bReuseAddr = true;
   m_llMaxBW = -1;
#ifdef SRT_ENABLE_IPOPTS
   m_iIpTTL = -1;
   m_iIpToS = -1;
#endif
   m_CryptoSecret.len = 0;
   m_iSndCryptoKeyLen = 0;
   //Cfg
   m_bDataSender = false;       //Sender only if true: does not recv data
   m_bTwoWayData = false;
   m_bOPT_TsbPd = true;        //Enable TsbPd on sender
   m_iOPT_TsbPdDelay = SRT_LIVE_DEF_LATENCY_MS;
   m_iOPT_PeerTsbPdDelay = 0;       //Peer's TsbPd delay as receiver (here is its minimum value, if used)
   m_bOPT_TLPktDrop = true;
   m_iOPT_SndDropDelay = 0;
   m_bOPT_StrictEncryption = true;
   m_bTLPktDrop = true;         //Too-late Packet Drop
   m_bMessageAPI = true;
   m_zOPT_ExpPayloadSize = SRT_LIVE_DEF_PLSIZE;
   //Runtime
   m_bRcvNakReport = true;      //Receiver's Periodic NAK Reports
   m_llInputBW = 0;             // Application provided input bandwidth (internal input rate sampling == 0)
   m_iOverheadBW = 25;          // Percent above input stream rate (applies if m_llMaxBW == 0)
   m_bTwoWayData = false;

   m_OPT_PktFilterConfigString = "";

   m_pCache = NULL;

   // Default smoother is "live".
   // Available builtin smoother: "file".
   // Other smoothers can be registerred.

   // Note that 'select' returns false if there's no such smoother.
   // If so, smoother becomes unselected. Calling 'configure' on an
   // unselected smoother results in exception.
   m_Smoother.select("live");
}

CUDT::CUDT(const CUDT& ancestor)
{
   construct();

   // XXX Consider all below fields (except m_bReuseAddr) to be put
   // into a separate class for easier copying.

   // Default UDT configurations
   m_iMSS = ancestor.m_iMSS;
   m_bSynSending = ancestor.m_bSynSending;
   m_bSynRecving = ancestor.m_bSynRecving;
   m_iFlightFlagSize = ancestor.m_iFlightFlagSize;
   m_iSndBufSize = ancestor.m_iSndBufSize;
   m_iRcvBufSize = ancestor.m_iRcvBufSize;
   m_Linger = ancestor.m_Linger;
   m_iUDPSndBufSize = ancestor.m_iUDPSndBufSize;
   m_iUDPRcvBufSize = ancestor.m_iUDPRcvBufSize;
   m_iSockType = ancestor.m_iSockType;
   m_iIPversion = ancestor.m_iIPversion;
   m_bRendezvous = ancestor.m_bRendezvous;
#ifdef SRT_ENABLE_CONNTIMEO
   m_iConnTimeOut = ancestor.m_iConnTimeOut;
#endif
   m_iSndTimeOut = ancestor.m_iSndTimeOut;
   m_iRcvTimeOut = ancestor.m_iRcvTimeOut;
   m_bReuseAddr = true;	// this must be true, because all accepted sockets shared the same port with the listener
   m_llMaxBW = ancestor.m_llMaxBW;
#ifdef SRT_ENABLE_IPOPTS
   m_iIpTTL = ancestor.m_iIpTTL;
   m_iIpToS = ancestor.m_iIpToS;
#endif
   m_llInputBW = ancestor.m_llInputBW;
   m_iOverheadBW = ancestor.m_iOverheadBW;
   m_bDataSender = ancestor.m_bDataSender;
   m_bTwoWayData = ancestor.m_bTwoWayData;
   m_bOPT_TsbPd = ancestor.m_bOPT_TsbPd;
   m_iOPT_TsbPdDelay = ancestor.m_iOPT_TsbPdDelay;
   m_iOPT_PeerTsbPdDelay = ancestor.m_iOPT_PeerTsbPdDelay;
   m_bOPT_TLPktDrop = ancestor.m_bOPT_TLPktDrop;
   m_iOPT_SndDropDelay = ancestor.m_iOPT_SndDropDelay;
   m_bOPT_StrictEncryption = ancestor.m_bOPT_StrictEncryption;
   m_zOPT_ExpPayloadSize = ancestor.m_zOPT_ExpPayloadSize;
   m_bTLPktDrop = ancestor.m_bTLPktDrop;
   m_bMessageAPI = ancestor.m_bMessageAPI;
   //Runtime
   m_bRcvNakReport = ancestor.m_bRcvNakReport;
   m_OPT_PktFilterConfigString = ancestor.m_OPT_PktFilterConfigString;

   m_CryptoSecret = ancestor.m_CryptoSecret;
   m_iSndCryptoKeyLen = ancestor.m_iSndCryptoKeyLen;

   m_uKmRefreshRatePkt = ancestor.m_uKmRefreshRatePkt;
   m_uKmPreAnnouncePkt = ancestor.m_uKmPreAnnouncePkt;

   m_pCache = ancestor.m_pCache;

   // Smoother's copy constructor copies the selection,
   // but not the underlying smoother object. After
   // copy-constructed, the 'configure' must be called on it again.
   m_Smoother = ancestor.m_Smoother;
}

CUDT::~CUDT()
{
   // release mutex/condtion variables
   destroySynch();

   //Wipeout critical data
   memset(&m_CryptoSecret, 0, sizeof(m_CryptoSecret));

   // destroy the data structures
   delete m_pSndBuffer;
   delete m_pRcvBuffer;
   delete m_pSndLossList;
   delete m_pRcvLossList;
   delete m_pPeerAddr;
   delete m_pSNode;
   delete m_pRNode;
}

// This function is to make it possible for both C and C++
// API to accept both bool and int types for boolean options.
// (it's not that C couldn't use <stdbool.h>, it's that people
// often forget to use correct type).
static bool bool_int_value(const void* optval, int optlen)
{
    if ( optlen == sizeof(bool) )
    {
        return *(bool*)optval;
    }

    if ( optlen == sizeof(int) )
    {
        return 0!=  *(int*)optval; // 0!= is a windows warning-killer int-to-bool conversion
    }
    return false;
}

void CUDT::setOpt(SRT_SOCKOPT optName, const void* optval, int optlen)
{
    if (m_bBroken || m_bClosing)
        throw CUDTException(MJ_CONNECTION, MN_CONNLOST, 0);

    CGuard cg(m_ConnectionLock);
    CGuard sendguard(m_SendLock);
    CGuard recvguard(m_RecvLock);

    switch (optName)
    {
    case SRTO_MSS:
        if (m_bOpened)
            throw CUDTException(MJ_NOTSUP, MN_ISBOUND, 0);

        if (*(int*)optval < int(CPacket::UDP_HDR_SIZE + CHandShake::m_iContentSize))
            throw CUDTException(MJ_NOTSUP, MN_INVAL, 0);

        m_iMSS = *(int*)optval;

        // Packet size cannot be greater than UDP buffer size
        if (m_iMSS > m_iUDPSndBufSize)
            m_iMSS = m_iUDPSndBufSize;
        if (m_iMSS > m_iUDPRcvBufSize)
            m_iMSS = m_iUDPRcvBufSize;

        break;

    case SRTO_SNDSYN:
        m_bSynSending = bool_int_value(optval, optlen);
        break;

    case SRTO_RCVSYN:
        m_bSynRecving = bool_int_value(optval, optlen);
        break;

    case SRTO_FC:
        if (m_bConnecting || m_bConnected)
            throw CUDTException(MJ_NOTSUP, MN_ISCONNECTED, 0);

        if (*(int*)optval < 1)
            throw CUDTException(MJ_NOTSUP, MN_INVAL);

        // Mimimum recv flight flag size is 32 packets
        if (*(int*)optval > 32)
            m_iFlightFlagSize = *(int*)optval;
        else
            m_iFlightFlagSize = 32;

        break;

    case SRTO_SNDBUF:
        if (m_bOpened)
            throw CUDTException(MJ_NOTSUP, MN_ISBOUND, 0);

        if (*(int*)optval <= 0)
            throw CUDTException(MJ_NOTSUP, MN_INVAL, 0);

        m_iSndBufSize = *(int*)optval / (m_iMSS - CPacket::UDP_HDR_SIZE);

        break;

    case SRTO_RCVBUF:
        if (m_bOpened)
            throw CUDTException(MJ_NOTSUP, MN_ISBOUND, 0);

        if (*(int*)optval <= 0)
            throw CUDTException(MJ_NOTSUP, MN_INVAL, 0);

        {
            // This weird cast through int is required because
            // API requires 'int', and internals require 'size_t';
            // their size is different on 64-bit systems.
            size_t val = size_t(*(int*)optval);

            // Mimimum recv buffer size is 32 packets
            size_t mssin_size = m_iMSS - CPacket::UDP_HDR_SIZE;

            // XXX This magic 32 deserves some constant
            if (val > mssin_size * 32)
                m_iRcvBufSize = val / mssin_size;
            else
                m_iRcvBufSize = 32;

            // recv buffer MUST not be greater than FC size
            if (m_iRcvBufSize > m_iFlightFlagSize)
                m_iRcvBufSize = m_iFlightFlagSize;
        }

        break;

    case SRTO_LINGER:
        m_Linger = *(linger*)optval;
        break;

    case SRTO_UDP_SNDBUF:
        if (m_bOpened)
            throw CUDTException(MJ_NOTSUP, MN_ISBOUND, 0);

        m_iUDPSndBufSize = *(int*)optval;

        if (m_iUDPSndBufSize < m_iMSS)
            m_iUDPSndBufSize = m_iMSS;

        break;

    case SRTO_UDP_RCVBUF:
        if (m_bOpened)
            throw CUDTException(MJ_NOTSUP, MN_ISBOUND, 0);

        m_iUDPRcvBufSize = *(int*)optval;

        if (m_iUDPRcvBufSize < m_iMSS)
            m_iUDPRcvBufSize = m_iMSS;

        break;

    case SRTO_RENDEZVOUS:
        if (m_bConnecting || m_bConnected)
            throw CUDTException(MJ_NOTSUP, MN_ISBOUND, 0);
        m_bRendezvous = bool_int_value(optval, optlen);
        break;

    case SRTO_SNDTIMEO:
        m_iSndTimeOut = *(int*)optval;
        break;

    case SRTO_RCVTIMEO:
        m_iRcvTimeOut = *(int*)optval;
        break;

    case SRTO_REUSEADDR:
        if (m_bOpened)
            throw CUDTException(MJ_NOTSUP, MN_ISBOUND, 0);
        m_bReuseAddr = bool_int_value(optval, optlen);
        break;

    case SRTO_MAXBW:
        m_llMaxBW = *(int64_t*)optval;

        // This can be done on both connected and unconnected socket.
        // When not connected, this will do nothing, however this
        // event will be repeated just after connecting anyway.
        if (m_bConnected)
            updateCC(TEV_INIT, TEV_INIT_RESET);
        break;

#ifdef SRT_ENABLE_IPOPTS
    case SRTO_IPTTL:
        if (m_bOpened)
            throw CUDTException(MJ_NOTSUP, MN_ISBOUND, 0);
        if (!(*(int*)optval == -1)
                &&  !((*(int*)optval >= 1) && (*(int*)optval <= 255)))
            throw CUDTException(MJ_NOTSUP, MN_INVAL, 0);
        m_iIpTTL = *(int*)optval;
        break;

    case SRTO_IPTOS:
        if (m_bOpened)
            throw CUDTException(MJ_NOTSUP, MN_ISBOUND, 0);
        m_iIpToS = *(int*)optval;
        break;
#endif

    case SRTO_INPUTBW:
        m_llInputBW = *(int64_t*)optval;
        // (only if connected; if not, then the value
        // from m_iOverheadBW will be used initially)
        if (m_bConnected)
            updateCC(TEV_INIT, TEV_INIT_INPUTBW);
        break;

    case SRTO_OHEADBW:
        if ((*(int*)optval < 5)
                ||  (*(int*)optval > 100))
            throw CUDTException(MJ_NOTSUP, MN_INVAL, 0);
        m_iOverheadBW = *(int*)optval;

        // Changed overhead BW, so spread the change
        // (only if connected; if not, then the value
        // from m_iOverheadBW will be used initially)
        if (m_bConnected)
            updateCC(TEV_INIT, TEV_INIT_OHEADBW);
        break;

    case SRTO_SENDER:
        if (m_bConnected)
            throw CUDTException(MJ_NOTSUP, MN_ISCONNECTED, 0);
        m_bDataSender = bool_int_value(optval, optlen);
        break;

    case SRTO_TSBPDMODE:
        if (m_bConnected)
            throw CUDTException(MJ_NOTSUP, MN_ISCONNECTED, 0);
        m_bOPT_TsbPd = bool_int_value(optval, optlen);
        break;

    case SRTO_TSBPDDELAY:
        if (m_bConnected)
            throw CUDTException(MJ_NOTSUP, MN_ISCONNECTED, 0);
        m_iOPT_TsbPdDelay = *(int*)optval;
        m_iOPT_PeerTsbPdDelay = *(int*)optval;
        break;

    case SRTO_RCVLATENCY:
        if (m_bConnected)
            throw CUDTException(MJ_NOTSUP, MN_ISCONNECTED, 0);
        m_iOPT_TsbPdDelay = *(int*)optval;
        break;

    case SRTO_PEERLATENCY:
        if (m_bConnected)
            throw CUDTException(MJ_NOTSUP, MN_ISCONNECTED, 0);
        m_iOPT_PeerTsbPdDelay = *(int*)optval;
        break;

    case SRTO_TLPKTDROP:
        if (m_bConnected)
            throw CUDTException(MJ_NOTSUP, MN_ISCONNECTED, 0);
        m_bOPT_TLPktDrop = bool_int_value(optval, optlen);
        break;

    case SRTO_SNDDROPDELAY:
        // Surprise: you may be connected to alter this option.
        // The application may manipulate this option on sender while transmitting.
        m_iOPT_SndDropDelay = *(int*)optval;
        break;

    case SRTO_PASSPHRASE:
        if (m_bConnected)
            throw CUDTException(MJ_NOTSUP, MN_ISCONNECTED, 0);

        // Password must be 10-80 characters.
        // Or it can be empty to clear the password.
        if ( (optlen != 0) && (optlen < 10 || optlen > HAICRYPT_SECRET_MAX_SZ) )
            throw CUDTException(MJ_NOTSUP, MN_INVAL, 0);

        memset(&m_CryptoSecret, 0, sizeof(m_CryptoSecret));
        m_CryptoSecret.typ = HAICRYPT_SECTYP_PASSPHRASE;
        m_CryptoSecret.len = (optlen <= (int)sizeof(m_CryptoSecret.str) ? optlen : (int)sizeof(m_CryptoSecret.str));
        memcpy(m_CryptoSecret.str, optval, m_CryptoSecret.len);
        break;

    case SRTO_PBKEYLEN:
    case _DEPRECATED_SRTO_SNDPBKEYLEN:
        if (m_bConnected)
            throw CUDTException(MJ_NOTSUP, MN_ISCONNECTED, 0);
        {
            int v = *(int*)optval;
            int allowed [4] = {
                0,   // Default value, if this results for initiator, defaults to 16. See below.
                16, // AES-128
                24, // AES-192
                32  // AES-256
            };
            int* allowed_end = allowed+4;
            if (find(allowed, allowed_end, v) == allowed_end)
            {
                LOGC(mglog.Error, log << "Invalid value for option SRTO_PBKEYLEN: " << v
                        << "; allowed are: 0, 16, 24, 32");
                throw CUDTException(MJ_NOTSUP, MN_INVAL, 0);
            }

            // Note: This works a little different in HSv4 and HSv5.

            // HSv4:
            // The party that is set SRTO_SENDER will send KMREQ, and it will
            // use default value 16, if SRTO_PBKEYLEN is the default value 0.
            // The responder that receives KMRSP has nothing to say about
            // PBKEYLEN anyway and it will take the length of the key from
            // the initiator (sender) as a good deal.
            //
            // HSv5:
            // The initiator (independently on the sender) will send KMREQ,
            // and as it should be the sender to decide about the PBKEYLEN.
            // Your application should do the following then:
            // 1. The sender should set PBKEYLEN to the required value.
            // 2. If the sender is initiator, it will create the key using
            //    its preset PBKEYLEN (or default 16, if not set) and the
            //    receiver-responder will take it as a good deal.
            // 3. Leave the PBKEYLEN value on the receiver as default 0.
            // 4. If sender is responder, it should then advertise the PBKEYLEN
            //    value in the initial handshake messages (URQ_INDUCTION if
            //    listener, and both URQ_WAVEAHAND and URQ_CONCLUSION in case
            //    of rendezvous, as it is the matter of luck who of them will
            //    eventually become the initiator). This way the receiver
            //    being an initiator will set m_iSndCryptoKeyLen before setting
            //    up KMREQ for sending to the sender-responder.
            //
            // Note that in HSv5 if both sides set PBKEYLEN, the responder
            // wins, unless the initiator is a sender (the effective PBKEYLEN
            // will be the one advertised by the responder). If none sets,
            // PBKEYLEN will default to 16.

            m_iSndCryptoKeyLen = v;
        }
        break;

    case SRTO_NAKREPORT:
        if (m_bConnected)
            throw CUDTException(MJ_NOTSUP, MN_ISCONNECTED, 0);
        m_bRcvNakReport = bool_int_value(optval, optlen);
        break;

#ifdef SRT_ENABLE_CONNTIMEO
    case SRTO_CONNTIMEO:
        m_iConnTimeOut = *(int*)optval;
        break;
#endif

    case SRTO_LOSSMAXTTL:
        m_iMaxReorderTolerance = *(int*)optval;
        break;

    case SRTO_VERSION:
        if (m_bConnected)
            throw CUDTException(MJ_NOTSUP, MN_ISCONNECTED, 0);
        m_lSrtVersion = *(uint32_t*)optval;
        break;

    case SRTO_MINVERSION:
        if (m_bConnected)
            throw CUDTException(MJ_NOTSUP, MN_ISCONNECTED, 0);
        m_lMinimumPeerSrtVersion = *(uint32_t*)optval;
        break;

    case SRTO_STREAMID:
        if (m_bConnected)
            throw CUDTException(MJ_NOTSUP, MN_ISCONNECTED, 0);

        if (size_t(optlen) > MAX_SID_LENGTH)
            throw CUDTException(MJ_NOTSUP, MN_INVAL, 0);

        m_sStreamName.assign((const char*)optval, optlen);
        break;

    case SRTO_SMOOTHER:
        if (m_bConnected)
            throw CUDTException(MJ_NOTSUP, MN_ISCONNECTED, 0);

        {
            string val;
            if ( optlen == -1 )
                val = (const char*)optval;
            else
                val.assign((const char*)optval, optlen);

            // Translate alias
            if (val == "vod")
                val = "file";

            bool res = m_Smoother.select(val);
            if (!res)
                throw CUDTException(MJ_NOTSUP, MN_INVAL, 0);
        }
        break;

   case SRTO_MESSAGEAPI:
        if (m_bConnected)
            throw CUDTException(MJ_NOTSUP, MN_ISCONNECTED, 0);

        m_bMessageAPI = bool_int_value(optval, optlen);
        break;

   case SRTO_PAYLOADSIZE:
        if (m_bConnected)
            throw CUDTException(MJ_NOTSUP, MN_ISCONNECTED, 0);

        if (*(int*)optval > SRT_LIVE_MAX_PLSIZE)
        {
            LOGC(mglog.Error, log << "SRTO_PAYLOADSIZE: value exceeds SRT_LIVE_MAX_PLSIZE, maximum payload per MTU.");
            throw CUDTException(MJ_NOTSUP, MN_INVAL, 0);
        }

        m_zOPT_ExpPayloadSize = *(int*)optval;
        break;

   case SRTO_TRANSTYPE:
        if (m_bConnected)
            throw CUDTException(MJ_NOTSUP, MN_ISCONNECTED, 0);

      // XXX Note that here the configuration for SRTT_LIVE
      // is the same as DEFAULT VALUES for these fields set
      // in CUDT::CUDT. 
      switch (*(SRT_TRANSTYPE*)optval)
      {
      case SRTT_LIVE:
          // Default live options:
          // - tsbpd: on
          // - latency: 120ms
          // - smoother: live
          // - extraction method: message (reading call extracts one message)
          m_bOPT_TsbPd = true;
          m_iOPT_TsbPdDelay = SRT_LIVE_DEF_LATENCY_MS;
          m_iOPT_PeerTsbPdDelay = 0;
          m_bOPT_TLPktDrop = true;
          m_iOPT_SndDropDelay = 0;
          m_bMessageAPI = true;
          m_bRcvNakReport = true;
          m_zOPT_ExpPayloadSize = SRT_LIVE_DEF_PLSIZE;
          m_Smoother.select("live");
          break;

      case SRTT_FILE:
          // File transfer mode:
          // - tsbpd: off
          // - latency: 0
          // - smoother: file (original UDT congestion control)
          // - extraction method: stream (reading call extracts as many bytes as available and fits in buffer)
          m_bOPT_TsbPd = false;
          m_iOPT_TsbPdDelay = 0;
          m_iOPT_PeerTsbPdDelay = 0;
          m_bOPT_TLPktDrop = false;
          m_iOPT_SndDropDelay = -1;
          m_bMessageAPI = false;
          m_bRcvNakReport = false;
          m_zOPT_ExpPayloadSize = 0; // use maximum
          m_Smoother.select("file");
          break;

      default:
          throw CUDTException(MJ_NOTSUP, MN_INVAL, 0);
      }
      break;

   case SRTO_KMREFRESHRATE:
      if (m_bConnected)
          throw CUDTException(MJ_NOTSUP, MN_ISCONNECTED, 0);

      // If you first change the KMREFRESHRATE, KMPREANNOUNCE
      // will be set to the maximum allowed value
      m_uKmRefreshRatePkt = *(int*)optval;
      if (m_uKmPreAnnouncePkt == 0 || m_uKmPreAnnouncePkt > (m_uKmRefreshRatePkt-1)/2)
      {
          m_uKmPreAnnouncePkt = (m_uKmRefreshRatePkt-1)/2;
          LOGC(mglog.Warn, log << "SRTO_KMREFRESHRATE=0x"
                  << hex << m_uKmRefreshRatePkt << ": setting SRTO_KMPREANNOUNCE=0x"
                  << hex << m_uKmPreAnnouncePkt);
      }
      break;

   case SRTO_KMPREANNOUNCE:
      if (m_bConnected)
          throw CUDTException(MJ_NOTSUP, MN_ISCONNECTED, 0);
      {
          int val = *(int*)optval;
          int kmref = m_uKmRefreshRatePkt == 0 ? HAICRYPT_DEF_KM_REFRESH_RATE : m_uKmRefreshRatePkt;
          if (val > (kmref-1)/2)
          {
              LOGC(mglog.Error, log << "SRTO_KMPREANNOUNCE=0x" << hex << val
                      << " exceeds KmRefresh/2, 0x" << ((kmref-1)/2) << " - OPTION REJECTED.");
              throw CUDTException(MJ_NOTSUP, MN_INVAL, 0);
          }

          m_uKmPreAnnouncePkt = val;
      }
      break;

   case SRTO_STRICTENC:
      if (m_bConnected)
          throw CUDTException(MJ_NOTSUP, MN_ISCONNECTED, 0);

        m_bOPT_StrictEncryption = bool_int_value(optval, optlen);
        break;

   case SRTO_FILTER:
      if (m_bConnected)
          throw CUDTException(MJ_NOTSUP, MN_ISCONNECTED, 0);

      {
          string arg ((char*)optval, optlen);
          // Parse the configuration string prematurely
          vector<string> args;
          Split(arg, ',', back_inserter(args));
          // The syntax for configuration is:
          // - arguments separated by comma
          // - first two arguments are: horizontal size, vertical size
          // - following arguments must have label:value
          if (args.size() < 2)
          {
              LOGC(mglog.Error, log << "SRTO_FEC: Syntax: <rowsize>,<columnsize>[,extras...]; no comma found");
              throw CUDTException(MJ_NOTSUP, MN_INVAL, 0);
          }

          // Check the extras if they have a correct form
          if (args.size() > 2)
          {
              for (size_t i = 2; i < args.size(); ++i)
              {
                  vector<string> aval;
                  Split(args[i], ':', back_inserter(aval));
                  if (aval.size() != 2)
                  {
                      LOGC(mglog.Error, log << "SRTO_FEC: For extra arguments (after rows and cols) the syntax is label:value");
                      throw CUDTException(MJ_NOTSUP, MN_INVAL, 0);
                  }
              }
          }

          m_OPT_PktFilterConfigString = arg;
      }
      break;

    default:
        throw CUDTException(MJ_NOTSUP, MN_INVAL, 0);
    }
}

void CUDT::getOpt(SRT_SOCKOPT optName, void* optval, int& optlen)
{
   CGuard cg(m_ConnectionLock);

   switch (optName)
   {
   case SRTO_MSS:
      *(int*)optval = m_iMSS;
      optlen = sizeof(int);
      break;

   case SRTO_SNDSYN:
      *(bool*)optval = m_bSynSending;
      optlen = sizeof(bool);
      break;

   case SRTO_RCVSYN:
      *(bool*)optval = m_bSynRecving;
      optlen = sizeof(bool);
      break;

   case SRTO_ISN:
      *(int*)optval = m_iISN;
      optlen = sizeof(int);
      break;

   case SRTO_FC:
      *(int*)optval = m_iFlightFlagSize;
      optlen = sizeof(int);
      break;

   case SRTO_SNDBUF:
      *(int*)optval = m_iSndBufSize * (m_iMSS - CPacket::UDP_HDR_SIZE);
      optlen = sizeof(int);
      break;

   case SRTO_RCVBUF:
      *(int*)optval = m_iRcvBufSize * (m_iMSS - CPacket::UDP_HDR_SIZE);
      optlen = sizeof(int);
      break;

   case SRTO_LINGER:
      if (optlen < (int)(sizeof(linger)))
         throw CUDTException(MJ_NOTSUP, MN_INVAL, 0);

      *(linger*)optval = m_Linger;
      optlen = sizeof(linger);
      break;

   case SRTO_UDP_SNDBUF:
      *(int*)optval = m_iUDPSndBufSize;
      optlen = sizeof(int);
      break;

   case SRTO_UDP_RCVBUF:
      *(int*)optval = m_iUDPRcvBufSize;
      optlen = sizeof(int);
      break;

   case SRTO_RENDEZVOUS:
      *(bool *)optval = m_bRendezvous;
      optlen = sizeof(bool);
      break;

   case SRTO_SNDTIMEO:
      *(int*)optval = m_iSndTimeOut;
      optlen = sizeof(int);
      break;

   case SRTO_RCVTIMEO:
      *(int*)optval = m_iRcvTimeOut;
      optlen = sizeof(int);
      break;

   case SRTO_REUSEADDR:
      *(bool *)optval = m_bReuseAddr;
      optlen = sizeof(bool);
      break;

   case SRTO_MAXBW:
      *(int64_t*)optval = m_llMaxBW;
      optlen = sizeof(int64_t);
      break;

   case SRTO_STATE:
      *(int32_t*)optval = s_UDTUnited.getStatus(m_SocketID);
      optlen = sizeof(int32_t);
      break;

   case SRTO_EVENT:
   {
      int32_t event = 0;
      if (m_bBroken)
         event |= UDT_EPOLL_ERR;
      else
      {
         CGuard::enterCS(m_RecvLock);
         if (m_pRcvBuffer && m_pRcvBuffer->isRcvDataReady())
            event |= UDT_EPOLL_IN;
         CGuard::leaveCS(m_RecvLock);
         if (m_pSndBuffer && (m_iSndBufSize > m_pSndBuffer->getCurrBufSize()))
            event |= UDT_EPOLL_OUT;
      }
      *(int32_t*)optval = event;
      optlen = sizeof(int32_t);
      break;
   }

   case SRTO_SNDDATA:
      if (m_pSndBuffer)
         *(int32_t*)optval = m_pSndBuffer->getCurrBufSize();
      else
         *(int32_t*)optval = 0;
      optlen = sizeof(int32_t);
      break;

   case SRTO_RCVDATA:
      if (m_pRcvBuffer)
      {
         CGuard::enterCS(m_RecvLock);
         *(int32_t*)optval = m_pRcvBuffer->getRcvDataSize();
         CGuard::leaveCS(m_RecvLock);
      }
      else
         *(int32_t*)optval = 0;
      optlen = sizeof(int32_t);
      break;

#ifdef SRT_ENABLE_IPOPTS
   case SRTO_IPTTL:
      if (m_bOpened)
         *(int32_t*)optval = m_pSndQueue->getIpTTL();
      else
         *(int32_t*)optval = m_iIpTTL;
      break;

   case SRTO_IPTOS:
      if (m_bOpened)
         *(int32_t*)optval = m_pSndQueue->getIpToS();
      else
         *(int32_t*)optval = m_iIpToS;
      break;
#endif

   case SRTO_SENDER:
      *(int32_t*)optval = m_bDataSender;
      optlen = sizeof(int32_t);
      break;


   case SRTO_TSBPDMODE:
      *(int32_t*)optval = m_bOPT_TsbPd;
      optlen = sizeof(int32_t);
      break;

   case SRTO_TSBPDDELAY:
   case SRTO_RCVLATENCY:
      *(int32_t*)optval = m_iTsbPdDelay_ms;
      optlen = sizeof(int32_t);
      break;

   case SRTO_PEERLATENCY:
      *(int32_t*)optval = m_iPeerTsbPdDelay_ms;
      optlen = sizeof(int32_t);
      break;

   case SRTO_TLPKTDROP:
      *(int32_t*)optval = m_bTLPktDrop;
      optlen = sizeof(int32_t);
      break;

   case SRTO_SNDDROPDELAY:
      *(int32_t*)optval = m_iOPT_SndDropDelay;
      optlen = sizeof(int32_t);
      break;

   case SRTO_PBKEYLEN:
      if (m_pCryptoControl)
         *(int32_t*)optval = m_pCryptoControl->KeyLen(); // Running Key length.
      else
         *(int32_t*)optval = m_iSndCryptoKeyLen; // May be 0.
      optlen = sizeof(int32_t);
      break;

   case SRTO_KMSTATE:
      if (!m_pCryptoControl)
          *(int32_t*)optval = SRT_KM_S_UNSECURED;
      else if (m_bDataSender)
          *(int32_t*)optval = m_pCryptoControl->m_SndKmState;
      else
          *(int32_t*)optval = m_pCryptoControl->m_RcvKmState;
      break;

   case SRTO_SNDKMSTATE: // State imposed by Agent depending on PW and KMX
      if (m_pCryptoControl)
         *(int32_t*)optval = m_pCryptoControl->m_SndKmState;
      else
         *(int32_t*)optval = SRT_KM_S_UNSECURED;
      optlen = sizeof(int32_t);
      break;

   case SRTO_RCVKMSTATE: // State returned by Peer as informed during KMX
      if (m_pCryptoControl)
         *(int32_t*)optval = m_pCryptoControl->m_RcvKmState;
      else
         *(int32_t*)optval = SRT_KM_S_UNSECURED;
      optlen = sizeof(int32_t);
      break;

   case SRTO_NAKREPORT:
      *(bool*)optval = m_bRcvNakReport;
      optlen = sizeof(bool);
      break;

   case SRTO_VERSION:
      *(int32_t*)optval = m_lSrtVersion;
      optlen = sizeof(int32_t);
      break;

   case SRTO_PEERVERSION:
      *(int32_t*)optval = m_lPeerSrtVersion;
      optlen = sizeof(int32_t);
      break;

#ifdef SRT_ENABLE_CONNTIMEO
   case SRTO_CONNTIMEO:
      *(int*)optval = m_iConnTimeOut;
      optlen = sizeof(int);
      break;
#endif

   case SRTO_MINVERSION:
      *(uint32_t*)optval = m_lMinimumPeerSrtVersion;
      optlen = sizeof(uint32_t);
      break;

   case SRTO_STREAMID:
      if (size_t(optlen) < m_sStreamName.size()+1)
          throw CUDTException(MJ_NOTSUP, MN_INVAL, 0);

      strcpy((char*)optval, m_sStreamName.c_str());
      optlen = m_sStreamName.size();
      break;

   case SRTO_SMOOTHER:
      {
          string tt = m_Smoother.selected_name();
          strcpy((char*)optval, tt.c_str());
          optlen = tt.size();
      }
      break;

   case SRTO_MESSAGEAPI:
      optlen = sizeof (bool);
      *(bool*)optval = m_bMessageAPI;
      break;

   case SRTO_PAYLOADSIZE:
      optlen = sizeof (int);
      *(int*)optval = m_zOPT_ExpPayloadSize;
      break;

   case SRTO_STRICTENC:
      optlen = sizeof (int32_t); // also with TSBPDMODE and SENDER
      *(int32_t*)optval = m_bOPT_StrictEncryption;
      break;

   case SRTO_FILTER:
      if (size_t(optlen) < m_OPT_PktFilterConfigString.size()+1)
          throw CUDTException(MJ_NOTSUP, MN_INVAL, 0);

      strcpy((char*)optval, m_OPT_PktFilterConfigString.c_str());
      optlen = m_OPT_PktFilterConfigString.size();
      break;

   default:
      throw CUDTException(MJ_NOTSUP, MN_NONE, 0);
   }
}

bool CUDT::setstreamid(SRTSOCKET u, const std::string& sid)
{
    CUDT* that = getUDTHandle(u);
    if (!that)
        return false;

    if (sid.size() >= MAX_SID_LENGTH)
        return false;

    if (that->m_bConnected)
        return false;

    that->m_sStreamName = sid;
    return true;
}

std::string CUDT::getstreamid(SRTSOCKET u)
{
    CUDT* that = getUDTHandle(u);
    if (!that)
        return "";

    return that->m_sStreamName;
}

// XXX REFACTOR: Make common code for CUDT constructor and clearData,
// possibly using CUDT::construct.
void CUDT::clearData()
{
   // Initial sequence number, loss, acknowledgement, etc.
   int udpsize = m_iMSS - CPacket::UDP_HDR_SIZE;
   m_iMaxSRTPayloadSize = udpsize - CPacket::HDR_SIZE;

   HLOGC(mglog.Debug, log << "clearData: PAYLOAD SIZE: " << m_iMaxSRTPayloadSize);

   m_iEXPCount = 1;
   m_iBandwidth = 1;    //pkts/sec
   // XXX use some constant for this 16
   m_iDeliveryRate = 16;
   m_iByteDeliveryRate = 16 * m_iMaxSRTPayloadSize;
   m_iAckSeqNo = 0;
   m_ullLastAckTime_tk = 0;

   // trace information
   m_StartTime = CTimer::getTime();
   m_llSentTotal = m_llRecvTotal = m_iSndLossTotal = m_iRcvLossTotal = m_iRetransTotal = m_iSentACKTotal = m_iRecvACKTotal = m_iSentNAKTotal = m_iRecvNAKTotal = 0;
   m_LastSampleTime = CTimer::getTime();
   m_llTraceSent = m_llTraceRecv = m_iTraceSndLoss = m_iTraceRcvLoss = m_iTraceRetrans = m_iSentACK = m_iRecvACK = m_iSentNAK = m_iRecvNAK = 0;
   m_iTraceRcvRetrans = 0;
   m_iTraceReorderDistance = 0;
   m_fTraceBelatedTime = 0.0;
   m_iTraceRcvBelated = 0;

   m_iSndDropTotal          = 0;
   m_iTraceSndDrop          = 0;
   m_iRcvDropTotal          = 0;
   m_iTraceRcvDrop          = 0;

   m_iRcvUndecryptTotal        = 0;
   m_iTraceRcvUndecrypt        = 0;

   m_iSndFilterExtra = 0;
   m_iRcvFilterExtra = 0;
   m_iRcvFilterSupply = 0;
   m_iRcvFilterLoss = 0;

   m_ullBytesSentTotal      = 0;
   m_ullBytesRecvTotal      = 0;
   m_ullBytesRetransTotal   = 0;
   m_ullTraceBytesSent      = 0;
   m_ullTraceBytesRecv      = 0;
   m_ullTraceBytesRetrans   = 0;
#ifdef SRT_ENABLE_LOSTBYTESCOUNT
   m_ullTraceRcvBytesLoss   = 0;
#endif
   m_ullSndBytesDropTotal   = 0;
   m_ullRcvBytesDropTotal   = 0;
   m_ullTraceSndBytesDrop   = 0;
   m_ullTraceRcvBytesDrop   = 0;
   m_ullRcvBytesUndecryptTotal = 0;
   m_ullTraceRcvBytesUndecrypt = 0;

   // Resetting these data because this happens when agent isn't connected.
   m_bPeerTsbPd = false;
   m_iPeerTsbPdDelay_ms = 0;

   m_bTsbPd = m_bOPT_TsbPd; // Take the values from user-configurable options
   m_iTsbPdDelay_ms = m_iOPT_TsbPdDelay;
   m_bTLPktDrop = m_bOPT_TLPktDrop;
   m_bPeerTLPktDrop = false;

   m_bPeerNakReport = false;

   m_bPeerRexmitFlag = false;

   m_llSndDuration = m_llSndDurationTotal = 0;

   m_RdvState = CHandShake::RDV_INVALID;
   m_ullRcvPeerStartTime = 0;
}

void CUDT::open()
{
   CGuard cg(m_ConnectionLock);

   clearData();

   // structures for queue
   if (m_pSNode == NULL)
      m_pSNode = new CSNode;
   m_pSNode->m_pUDT = this;
   m_pSNode->m_llTimeStamp_tk = 1;
   m_pSNode->m_iHeapLoc = -1;

   if (m_pRNode == NULL)
      m_pRNode = new CRNode;
   m_pRNode->m_pUDT = this;
   m_pRNode->m_llTimeStamp_tk = 1;
   m_pRNode->m_pPrev = m_pRNode->m_pNext = NULL;
   m_pRNode->m_bOnList = false;

   m_iRTT = 10 * COMM_SYN_INTERVAL_US;
   m_iRTTVar = m_iRTT >> 1;
   m_ullCPUFrequency = CTimer::getCPUFrequency();

   // set up the timers
   m_ullSYNInt_tk = COMM_SYN_INTERVAL_US * m_ullCPUFrequency;

   // set minimum NAK and EXP timeout to 300ms
   /*
      XXX This code is blocked because the value of
      m_ullMinNakInt_tk will be overwritten again in setupCC.
      And in setupCC it will have an opportunity to make the
      value overridden according to the statements in the Smoother.

#ifdef SRT_ENABLE_NAKREPORT
   if (m_bRcvNakReport)
      m_ullMinNakInt_tk = m_iMinNakInterval_us * m_ullCPUFrequency;
   else
#endif
*/
   m_ullMinNakInt_tk = 300000 * m_ullCPUFrequency;
   m_ullMinExpInt_tk = 300000 * m_ullCPUFrequency;

   m_ullACKInt_tk = m_ullSYNInt_tk;
   m_ullNAKInt_tk = m_ullMinNakInt_tk;

   uint64_t currtime_tk;
   CTimer::rdtsc(currtime_tk);
   m_ullLastRspTime_tk = currtime_tk;
   m_ullNextACKTime_tk = currtime_tk + m_ullSYNInt_tk;
   m_ullNextNAKTime_tk = currtime_tk + m_ullNAKInt_tk;
   m_ullLastRspAckTime_tk = currtime_tk;
   m_iReXmitCount = 1;
   // Fix keepalive
   m_ullLastSndTime_tk = currtime_tk;

   m_iPktCount = 0;
   m_iLightACKCount = 1;

   m_ullTargetTime_tk = 0;
   m_ullTimeDiff_tk = 0;

   // Now UDT is opened.
   m_bOpened = true;
}

void CUDT::setListenState()
{
   CGuard cg(m_ConnectionLock);

   if (!m_bOpened)
      throw CUDTException(MJ_NOTSUP, MN_NONE, 0);

   if (m_bConnecting || m_bConnected)
      throw CUDTException(MJ_NOTSUP, MN_ISCONNECTED, 0);

   // listen can be called more than once
   if (m_bListening)
      return;

   // if there is already another socket listening on the same port
   if (m_pRcvQueue->setListener(this) < 0)
      throw CUDTException(MJ_NOTSUP, MN_BUSY, 0);

   m_bListening = true;
}

size_t CUDT::fillSrtHandshake(uint32_t* srtdata, size_t srtlen, int msgtype, int hs_version)
{
    if ( srtlen < SRT_HS__SIZE )
    {
        LOGC(mglog.Fatal, log << "IPE: fillSrtHandshake: buffer too small: " << srtlen << " (expected: " << SRT_HS__SIZE << ")");
        return 0;
    }

    srtlen = SRT_HS__SIZE; // We use only that much space.

    memset(srtdata, 0, sizeof(uint32_t)*srtlen);
    /* Current version (1.x.x) SRT handshake */
    srtdata[SRT_HS_VERSION] = m_lSrtVersion;  /* Required version */
    srtdata[SRT_HS_FLAGS] |= SRT_OPT_HAICRYPT;

    switch (msgtype)
    {
    case SRT_CMD_HSREQ: return fillSrtHandshake_HSREQ(srtdata, srtlen, hs_version);
    case SRT_CMD_HSRSP: return fillSrtHandshake_HSRSP(srtdata, srtlen, hs_version);
    default: LOGC(mglog.Fatal, log << "IPE: createSrtHandshake/sendSrtMsg called with value " << msgtype); return 0;
    }
}

size_t CUDT::fillSrtHandshake_HSREQ(uint32_t* srtdata, size_t /* srtlen - unused */, int hs_version)
{
    // INITIATOR sends HSREQ.

    // The TSBPD(SND|RCV) options are being set only if the TSBPD is set in the current agent.
    // The agent has a decisive power only in the range of RECEIVING the data, however it can
    // also influence the peer's latency. If agent doesn't set TSBPD mode, it doesn't send any
    // latency flags, although the peer might still want to do Rx with TSBPD. When agent sets
    // TsbPd mode, it defines latency values for Rx (itself) and Tx (peer's Rx). If peer does
    // not set TsbPd mode, it will simply ignore the proposed latency (PeerTsbPdDelay), although
    // if it has received the Rx latency as well, it must honor it and respond accordingly
    // (the latter is only in case of HSv5 and bidirectional connection).
    if (m_bOPT_TsbPd)
    {
        m_iTsbPdDelay_ms = m_iOPT_TsbPdDelay;
        m_iPeerTsbPdDelay_ms = m_iOPT_PeerTsbPdDelay;
        /*
         * Sent data is real-time, use Time-based Packet Delivery,
         * set option bit and configured delay
         */
        srtdata[SRT_HS_FLAGS] |= SRT_OPT_TSBPDSND;

        if ( hs_version < CUDT::HS_VERSION_SRT1 )
        {
            // HSv4 - this uses only one value.
            srtdata[SRT_HS_LATENCY] = SRT_HS_LATENCY_LEG::wrap(m_iPeerTsbPdDelay_ms);
        }
        else
        {
            // HSv5 - this will be understood only since this version when this exists.
            srtdata[SRT_HS_LATENCY] = SRT_HS_LATENCY_SND::wrap(m_iPeerTsbPdDelay_ms);

            m_bTsbPd = true;
            // And in the reverse direction.
            srtdata[SRT_HS_FLAGS] |= SRT_OPT_TSBPDRCV;
            srtdata[SRT_HS_LATENCY] |= SRT_HS_LATENCY_RCV::wrap(m_iTsbPdDelay_ms);

            // This wasn't there for HSv4, this setting is only for the receiver.
            // HSv5 is bidirectional, so every party is a receiver.

            if (m_bTLPktDrop)
                srtdata[SRT_HS_FLAGS] |= SRT_OPT_TLPKTDROP;
        }
    }

    // I support SRT_OPT_REXMITFLG. Do you?
    srtdata[SRT_HS_FLAGS] |= SRT_OPT_REXMITFLG;

    // Declare the API used. The flag is set for "stream" API because
    // the older versions will never set this flag, but all old SRT versions use message API.
    if (!m_bMessageAPI)
        srtdata[SRT_HS_FLAGS] |= SRT_OPT_STREAM;

    HLOGC(mglog.Debug, log << "HSREQ/snd: LATENCY[SND:" << SRT_HS_LATENCY_SND::unwrap(srtdata[SRT_HS_LATENCY])
        << " RCV:" << SRT_HS_LATENCY_RCV::unwrap(srtdata[SRT_HS_LATENCY]) << "] FLAGS["
        << SrtFlagString(srtdata[SRT_HS_FLAGS]) << "]");

    return 3;
}

size_t CUDT::fillSrtHandshake_HSRSP(uint32_t* srtdata, size_t /* srtlen - unused */, int hs_version)
{
    // Setting m_ullRcvPeerStartTime is done ine processSrtMsg_HSREQ(), so
    // this condition will be skipped only if this function is called without
    // getting first received HSREQ. Doesn't look possible in both HSv4 and HSv5.
    if (m_ullRcvPeerStartTime != 0)
    {
        // If Agent doesn't set TSBPD, it will not set the TSBPD flag back to the Peer.
        // The peer doesn't have be disturbed by it anyway.
        if (m_bTsbPd)
        {
            /* 
             * We got and transposed peer start time (HandShake request timestamp),
             * we can support Timestamp-based Packet Delivery
             */
            srtdata[SRT_HS_FLAGS] |= SRT_OPT_TSBPDRCV;

            if ( hs_version < HS_VERSION_SRT1 )
            {
                // HSv4 - this uses only one value
                srtdata[SRT_HS_LATENCY] = SRT_HS_LATENCY_LEG::wrap(m_iTsbPdDelay_ms);
            }
            else
            {
                // HSv5 - this puts "agent's" latency into RCV field and "peer's" -
                // into SND field.
                srtdata[SRT_HS_LATENCY] = SRT_HS_LATENCY_RCV::wrap(m_iTsbPdDelay_ms);
            }
        }
        else
        {
            HLOGC(mglog.Debug, log << "HSRSP/snd: TSBPD off, NOT responding TSBPDRCV flag.");
        }

        // Hsv5, only when peer has declared TSBPD mode.
        // The flag was already set, and the value already "maximized" in processSrtMsg_HSREQ().
        if (m_bPeerTsbPd && hs_version >= HS_VERSION_SRT1 )
        {
            // HSv5 is bidirectional - so send the TSBPDSND flag, and place also the
            // peer's latency into SND field.
            srtdata[SRT_HS_FLAGS] |= SRT_OPT_TSBPDSND;
            srtdata[SRT_HS_LATENCY] |= SRT_HS_LATENCY_SND::wrap(m_iPeerTsbPdDelay_ms);

            HLOGC(mglog.Debug, log << "HSRSP/snd: HSv5 peer uses TSBPD, responding TSBPDSND latency=" << m_iPeerTsbPdDelay_ms);
        }
        else
        {
            HLOGC(mglog.Debug, log << "HSRSP/snd: HSv" << (hs_version == CUDT::HS_VERSION_UDT4 ? 4 : 5)
                << " with peer TSBPD=" << (m_bPeerTsbPd ? "on" : "off") << " - NOT responding TSBPDSND");
        }

        if (m_bTLPktDrop)
            srtdata[SRT_HS_FLAGS] |= SRT_OPT_TLPKTDROP;
    }
    else
    {
        LOGC(mglog.Fatal, log << "IPE: fillSrtHandshake_HSRSP: m_ullRcvPeerStartTime NOT SET!");
        return 0;
    }


    if (m_bRcvNakReport)
    {
        // HSv5: Note that this setting is independent on the value of
        // m_bPeerNakReport, which represent this setting in the peer.

        srtdata[SRT_HS_FLAGS] |= SRT_OPT_NAKREPORT;
        /*
         * NAK Report is so efficient at controlling bandwidth that sender TLPktDrop
         * is not needed. SRT 1.0.5 to 1.0.7 sender TLPktDrop combined with SRT 1.0
         * Timestamp-Based Packet Delivery was not well implemented and could drop
         * big I-Frame tail before sending once on low latency setups.
         * Disabling TLPktDrop in the receiver SRT Handshake Reply prevents the sender
         * from enabling Too-Late Packet Drop.
         */
        if (m_lPeerSrtVersion <= SrtVersion(1, 0, 7))
            srtdata[SRT_HS_FLAGS] &= ~SRT_OPT_TLPKTDROP;
    }

    if ( m_lSrtVersion >= SrtVersion(1, 2, 0) )
    {
        if (!m_bPeerRexmitFlag)
        {
            // Peer does not request to use rexmit flag, if so,
            // we won't use as well.
            HLOGC(mglog.Debug, log << "HSRSP/snd: AGENT understands REXMIT flag, but PEER DOES NOT. NOT setting.");
        }
        else
        {
            // Request that the rexmit bit be used as a part of msgno.
            srtdata[SRT_HS_FLAGS] |= SRT_OPT_REXMITFLG;
            HLOGF(mglog.Debug, "HSRSP/snd: AGENT UNDERSTANDS REXMIT flag and PEER reported that it does, too." );
        }
    }
    else
    {
        // Since this is now in the code, it can occur only in case when you change the 
        // version specification in the build configuration.
        HLOGF(mglog.Debug, "HSRSP/snd: AGENT DOES NOT UNDERSTAND REXMIT flag" );
    }

    HLOGC(mglog.Debug, log << "HSRSP/snd: LATENCY[SND:" << SRT_HS_LATENCY_SND::unwrap(srtdata[SRT_HS_LATENCY])
        << " RCV:" << SRT_HS_LATENCY_RCV::unwrap(srtdata[SRT_HS_LATENCY]) << "] FLAGS["
        << SrtFlagString(srtdata[SRT_HS_FLAGS]) << "]");

    return 3;
}

size_t CUDT::prepareSrtHsMsg(int cmd, uint32_t* srtdata, size_t size)
{
    size_t srtlen = fillSrtHandshake(srtdata, size, cmd, handshakeVersion());
    HLOGF(mglog.Debug, "CMD:%s(%d) Len:%d Version: %s Flags: %08X (%s) sdelay:%d",
            MessageTypeStr(UMSG_EXT, cmd).c_str(), cmd, (int)(srtlen * sizeof(int32_t)),
            SrtVersionString(srtdata[SRT_HS_VERSION]).c_str(),
            srtdata[SRT_HS_FLAGS],
            SrtFlagString(srtdata[SRT_HS_FLAGS]).c_str(),
            srtdata[SRT_HS_LATENCY]);

    return srtlen;
}

void CUDT::sendSrtMsg(int cmd, uint32_t *srtdata_in, int srtlen_in)
{
    CPacket srtpkt;
    int32_t srtcmd = (int32_t)cmd;

    static const size_t SRTDATA_MAXSIZE = SRT_CMD_MAXSZ/sizeof(int32_t);

    // This is in order to issue a compile error if the SRT_CMD_MAXSZ is
    // too small to keep all the data. As this is "static const", declaring
    // an array of such specified size in C++ isn't considered VLA.
    static const int SRTDATA_SIZE = SRTDATA_MAXSIZE >= SRT_HS__SIZE ? SRTDATA_MAXSIZE : -1;

    // This will be effectively larger than SRT_HS__SIZE, but it will be also used
    // for incoming data. We have a guarantee that it won't be larger than SRTDATA_MAXSIZE.
    uint32_t srtdata[SRTDATA_SIZE];

    int srtlen = 0;

    if ( cmd == SRT_CMD_REJECT )
    {
        // This is a value returned by processSrtMsg underlying layer, potentially
        // to be reported here. Should this happen, just send a rejection message.
        cmd = SRT_CMD_HSRSP;
        srtdata[SRT_HS_VERSION] = 0;
    }

    switch(cmd){
    case SRT_CMD_HSREQ:
    case SRT_CMD_HSRSP:
        srtlen = prepareSrtHsMsg(cmd, srtdata, SRTDATA_SIZE);
        break;

    case SRT_CMD_KMREQ: //Sender
    case SRT_CMD_KMRSP: //Receiver
        srtlen = srtlen_in;
        /* Msg already in network order
         * But CChannel:sendto will swap again (assuming 32-bit fields)
         * Pre-swap to cancel it.
         */
        HtoNLA(srtdata, srtdata_in, srtlen);
        m_pCryptoControl->updateKmState(cmd, srtlen); // <-- THIS function can't be moved to CUDT

        break;

    default:
        LOGF(mglog.Error,  "sndSrtMsg: cmd=%d unsupported", cmd);
        break;
    }

    if (srtlen > 0)
    {
        /* srtpkt.pack will set message data in network order */
        srtpkt.pack(UMSG_EXT, &srtcmd, srtdata, srtlen * sizeof(int32_t));
        addressAndSend(srtpkt);
    }
}



// PREREQUISITE:
// pkt must be set the buffer and configured for UMSG_HANDSHAKE.
// Note that this function replaces also serialization for the HSv4.
bool CUDT::createSrtHandshake(ref_t<CPacket> r_pkt, ref_t<CHandShake> r_hs,
        int srths_cmd, int srtkm_cmd,
        const uint32_t* kmdata, size_t kmdata_wordsize /* IN WORDS, NOT BYTES!!! */)
{
    CPacket& pkt = *r_pkt;
    CHandShake& hs = *r_hs;

    // This function might be called before the opposite version was recognized.
    // Check if the version is exactly 4 because this means that the peer has already
    // sent something - asynchronously, and usually in rendezvous - and we already know
    // that the peer is version 4. In this case, agent must behave as HSv4, til the end.
    if (m_ConnRes.m_iVersion == HS_VERSION_UDT4)
    {
        hs.m_iVersion = HS_VERSION_UDT4;
        hs.m_iType = UDT_DGRAM;
        if (hs.m_extension)
        {
            // Should be impossible
            LOGC(mglog.Error, log << "createSrtHandshake: IPE: EXTENSION SET WHEN peer reports version 4 - fixing...");
            hs.m_extension = false;
        }
    }
    else
    {
        hs.m_iType = 0; // Prepare it for flags
    }

    HLOGC(mglog.Debug, log << "createSrtHandshake: buf size=" << pkt.getLength()
            << " hsx=" << MessageTypeStr(UMSG_EXT, srths_cmd)
            << " kmx=" << MessageTypeStr(UMSG_EXT, srtkm_cmd)
            << " kmdata_wordsize=" << kmdata_wordsize << " version=" << hs.m_iVersion);

    // Once you are certain that the version is HSv5, set the enc type flags
    // to advertise pbkeylen. Otherwise make sure that the old interpretation
    // will correctly pick up the type field. PBKEYLEN should be advertized
    // regardless of what URQ stage the handshake is (note that in case of rendezvous
    // CONCLUSION might be the FIRST MESSAGE EVER RECEIVED by a party).
    if (hs.m_iVersion > HS_VERSION_UDT4)
    {
        // Check if there was a failure to receie HSREQ before trying to craft HSRSP.
        // If fillSrtHandshake_HSRSP catches the condition of m_ullRcvPeerStartTime == 0,
        // it will return size 0, which will mess up with further extension procedures;
        // PREVENT THIS HERE.
        if (hs.m_iReqType == URQ_CONCLUSION && srths_cmd == SRT_CMD_HSRSP && m_ullRcvPeerStartTime == 0)
        {
            LOGC(mglog.Error, log << "createSrtHandshake: IPE (non-fatal): Attempting to craft HSRSP without received HSREQ. BLOCKING extensions.");
            hs.m_extension = false;
        }

        // The situation when this function is called without requested extensions
        // is URQ_CONCLUSION in rendezvous mode in some of the transitions.
        // In this case for version 5 just clear the m_iType field, as it has
        // different meaning in HSv5 and contains extension flags.
        //
        // Keep 0 in the SRT_HSTYPE_HSFLAGS field, but still advertise PBKEYLEN
        // in the SRT_HSTYPE_ENCFLAGS field.
        hs.m_iType = SrtHSRequest::wrapFlags(false /*no magic in HSFLAGS*/, m_iSndCryptoKeyLen);
        bool whether SRT_ATR_UNUSED = m_iSndCryptoKeyLen != 0;
        HLOGC(mglog.Debug, log << "createSrtHandshake: " << (whether ? "" : "NOT ") << " Advertising PBKEYLEN - value = " << m_iSndCryptoKeyLen);

        // Note: This is required only when sending a HS message without SRT extensions.
        // When this is to be sent with SRT extensions, then KMREQ will be attached here
        // and the PBKEYLEN will be extracted from it. If this is going to attach KMRSP
        // here, it's already too late (it should've been advertised before getting the first
        // handshake message with KMREQ).
    }
    else
    {
        hs.m_iType = UDT_DGRAM;
    }

    // values > URQ_CONCLUSION include also error types
    // if (hs.m_iVersion == HS_VERSION_UDT4 || hs.m_iReqType > URQ_CONCLUSION) <--- This condition was checked b4 and it's only valid for caller-listener mode
    if (!hs.m_extension)
    {
        // Serialize only the basic handshake, if this is predicted for
        // Hsv4 peer or this is URQ_INDUCTION or URQ_WAVEAHAND.
        size_t hs_size = pkt.getLength();
        hs.store_to(pkt.m_pcData, Ref(hs_size));
        pkt.setLength(hs_size);
        HLOGC(mglog.Debug, log << "createSrtHandshake: (no ext) size=" << hs_size << " data: " << hs.show());
        return true;
    }

    // Sanity check, applies to HSv5 only cases.
    if (srths_cmd == SRT_CMD_HSREQ && m_SrtHsSide == HSD_RESPONDER)
    {
        LOGC(mglog.Fatal, log << "IPE: SRT_CMD_HSREQ was requested to be sent in HSv5 by an INITIATOR side!");
        return false; // should cause rejection
    }

    string logext = "HSX";

    bool have_kmreq = false;
    bool have_sid = false;
    bool have_smoother = false;
<<<<<<< HEAD
    bool have_fec = false;
=======
    bool have_filter = false;
>>>>>>> 50caabaf

    // Install the SRT extensions
    hs.m_iType |= CHandShake::HS_EXT_HSREQ;

    if ( srths_cmd == SRT_CMD_HSREQ )
    {
        if ( m_sStreamName != "" )
        {
            have_sid = true;
            hs.m_iType |= CHandShake::HS_EXT_CONFIG;
            logext += ",SID";
        }

    }


    // If this is a response, we have also information
    // on the peer. If Peer is NOT FEC capable, don't
    // put FEC config, even if agent is capable.
<<<<<<< HEAD
    bool peer_fec_capable = true;
=======
    bool peer_filter_capable = true;
>>>>>>> 50caabaf
    if (srths_cmd == SRT_CMD_HSRSP)
    {
        if (m_sPeerPktFilterConfigString != "")
        {
<<<<<<< HEAD
            peer_fec_capable = true;
        }
        else if (m_lPeerSrtVersion >= SrtVersion(1, 3, 3))
        {
            peer_fec_capable = true;
        }
        else
        {
            peer_fec_capable = false;
=======
            peer_filter_capable = true;
        }
        else if (m_lPeerSrtVersion >= SrtVersion(1, 3, 3))
        {
            peer_filter_capable = true;
        }
        else
        {
            peer_filter_capable = false;
>>>>>>> 50caabaf
        }
    }

    // Now, if this is INITIATOR, then it has its
    // FEC config already set, if configured, otherwise
    // it should not attach the FEC config extension.

    // If this is a RESPONDER, then it has already received
    // the FEC config string from the peer and therefore
    // possibly confronted with the contents of m_OPT_FECConfigString,
    // and if it decided to go with FEC, it will be nonempty.
<<<<<<< HEAD
    if (peer_fec_capable && m_OPT_PktFilterConfigString != "")
    {
        have_fec = true;
=======
    if (peer_filter_capable && m_OPT_PktFilterConfigString != "")
    {
        have_filter = true;
>>>>>>> 50caabaf
        hs.m_iType |= CHandShake::HS_EXT_CONFIG;
        logext += ",FEC";
    }

    string sm = m_Smoother.selected_name();
    if (sm != "" && sm != "live")
    {
        have_smoother = true;
        hs.m_iType |= CHandShake::HS_EXT_CONFIG;
        logext += ",SMOOTHER";
    }

    // Prevent adding KMRSP only in case when BOTH:
    // - Agent has set no password
    // - no KMREQ has arrived from Peer
    // KMRSP must be always sent when:
    // - Agent set a password, Peer did not send KMREQ: Agent sets snd=NOSECRET.
    // - Agent set no password, but Peer sent KMREQ: Ageng sets rcv=NOSECRET.
    if (m_CryptoSecret.len > 0 || kmdata_wordsize > 0)
    {
        have_kmreq = true;
        hs.m_iType |= CHandShake::HS_EXT_KMREQ;
        logext += ",KMX";
    }

    HLOGC(mglog.Debug, log << "createSrtHandshake: (ext: " << logext << ") data: " << hs.show());

    // NOTE: The HSREQ is practically always required, although may happen
    // in future that CONCLUSION can be sent multiple times for a separate
    // stream encryption support, and this way it won't enclose HSREQ.
    // Also, KMREQ may occur multiple times.

    // So, initially store the UDT legacy handshake.
    size_t hs_size = pkt.getLength(), total_ra_size = (hs_size/sizeof(uint32_t)); // Maximum size of data
    hs.store_to(pkt.m_pcData, Ref(hs_size)); // hs_size is updated

    size_t ra_size = hs_size/sizeof(int32_t);

    // Now attach the SRT handshake for HSREQ
    size_t offset = ra_size;
    uint32_t* p = reinterpret_cast<uint32_t*>(pkt.m_pcData);
    // NOTE: since this point, ra_size has a size in int32_t elements, NOT BYTES.

    // The first 4-byte item is the CMD/LENGTH spec.
    uint32_t* pcmdspec = p+offset; // Remember the location to be filled later, when we know the length
    ++offset;

    // Now use the original function to store the actual SRT_HS data
    // ra_size after that
    // NOTE: so far, ra_size is m_iMaxSRTPayloadSize expressed in number of elements.
    // WILL BE CHANGED HERE.
    ra_size = fillSrtHandshake(p+offset, total_ra_size - offset, srths_cmd, HS_VERSION_SRT1);
    *pcmdspec = HS_CMDSPEC_CMD::wrap(srths_cmd) | HS_CMDSPEC_SIZE::wrap(ra_size);

    HLOGC(mglog.Debug, log << "createSrtHandshake: after HSREQ: offset=" << offset << " HSREQ size=" << ra_size << " space left: " << (total_ra_size - offset));

    if (have_sid)
    {
        // Use only in REQ phase and only if stream name is set
        offset += ra_size;
        pcmdspec = p+offset;
        ++offset;

        // Now prepare the string with 4-byte alignment. The string size is limited
        // to half the payload size. Just a sanity check to not pack too much into
        // the conclusion packet.
        size_t size_limit = m_iMaxSRTPayloadSize/2;

        if ( m_sStreamName.size() >= size_limit )
        {
            LOGC(mglog.Error, log << "createSrtHandshake: stream id too long, limited to " << (size_limit-1) << " bytes");
            return false;
        }

        size_t wordsize = (m_sStreamName.size()+3)/4;
        size_t aligned_bytesize = wordsize*4;

        memset(p+offset, 0, aligned_bytesize);
        memcpy(p+offset, m_sStreamName.data(), m_sStreamName.size());

        ra_size = wordsize;
        *pcmdspec = HS_CMDSPEC_CMD::wrap(SRT_CMD_SID) | HS_CMDSPEC_SIZE::wrap(ra_size);

        HLOGC(mglog.Debug, log << "createSrtHandshake: after SID [" << m_sStreamName << "] length=" << m_sStreamName.size() << " alignedln=" << aligned_bytesize
            << ": offset=" << offset << " SID size=" << ra_size << " space left: " << (total_ra_size - offset));
    }

    if (have_smoother)
    {
        // Pass the smoother to the other side as informational.
        // The other side should reject connection if it uses a different smoother.
        // The other side should also respond with the smoother it uses, if its non-default (for backward compatibility).

        // XXX Consider change the smoother settings in the listener socket to "adaptive"
        // smoother and also "adaptive" value of CUDT::m_bMessageAPI so that the caller
        // may ask for whatever kind of transmission it wants, or select transmission
        // type differently for different connections, however with the same listener.

        offset += ra_size;
        pcmdspec = p+offset;
        ++offset;

        size_t wordsize = (sm.size()+3)/4;
        size_t aligned_bytesize = wordsize*4;

        memset(p+offset, 0, aligned_bytesize);
        memcpy(p+offset, sm.data(), sm.size());

        ra_size = wordsize;
        *pcmdspec = HS_CMDSPEC_CMD::wrap(SRT_CMD_SMOOTHER) | HS_CMDSPEC_SIZE::wrap(ra_size);

        HLOGC(mglog.Debug, log << "createSrtHandshake: after SMOOTHER [" << sm << "] length=" << sm.size() << " alignedln=" << aligned_bytesize
            << ": offset=" << offset << " SMOOTHER size=" << ra_size << " space left: " << (total_ra_size - offset));
    }

<<<<<<< HEAD
    if (have_fec)
=======
    if (have_filter)
>>>>>>> 50caabaf
    {
        offset += ra_size;
        pcmdspec = p+offset;
        ++offset;

        size_t wordsize = (m_OPT_PktFilterConfigString.size()+3)/4;
        size_t aligned_bytesize = wordsize*4;

        memset(p+offset, 0, aligned_bytesize);
        memcpy(p+offset, m_OPT_PktFilterConfigString.data(), m_OPT_PktFilterConfigString.size());

        ra_size = wordsize;
        *pcmdspec = HS_CMDSPEC_CMD::wrap(SRT_CMD_FILTER) | HS_CMDSPEC_SIZE::wrap(ra_size);

        HLOGC(mglog.Debug, log << "createSrtHandshake: after FEC [" << m_OPT_PktFilterConfigString << "] length=" << m_OPT_PktFilterConfigString.size() << " alignedln=" << aligned_bytesize
            << ": offset=" << offset << " FEC size=" << ra_size << " space left: " << (total_ra_size - offset));
    }

    // When encryption turned on
    if (have_kmreq)
    {
        HLOGC(mglog.Debug, log << "createSrtHandshake: "
                << (m_CryptoSecret.len > 0 ? "Agent uses ENCRYPTION" : "Peer requires ENCRYPTION"));
        if ( srtkm_cmd == SRT_CMD_KMREQ )
        {
            bool have_any_keys = false;
            for (size_t ki = 0; ki < 2; ++ki)
            {
                // Skip those that have expired
                if ( !m_pCryptoControl->getKmMsg_needSend(ki, false) )
                    continue;

                m_pCryptoControl->getKmMsg_markSent(ki, false);

                offset += ra_size;

                size_t msglen = m_pCryptoControl->getKmMsg_size(ki);
                // Make ra_size back in element unit
                // Add one extra word if the size isn't aligned to 32-bit.
                ra_size = (msglen / sizeof(uint32_t)) + (msglen % sizeof(uint32_t) ? 1 : 0);

                // Store the CMD + SIZE in the next field
                *(p + offset) = HS_CMDSPEC_CMD::wrap(srtkm_cmd) | HS_CMDSPEC_SIZE::wrap(ra_size);
                ++offset;

                // Copy the key - do the endian inversion because another endian inversion
                // will be done for every control message before sending, and this KM message
                // is ALREADY in network order.
                const uint32_t* keydata = reinterpret_cast<const uint32_t*>(m_pCryptoControl->getKmMsg_data(ki));

                HLOGC(mglog.Debug, log << "createSrtHandshake: KMREQ: adding key #" << ki
                    << " length=" << ra_size << " words (KmMsg_size=" << msglen << ")");
                    // XXX INSECURE ": [" << FormatBinaryString((uint8_t*)keydata, msglen) << "]";

                // Yes, I know HtoNLA and NtoHLA do exactly the same operation, but I want
                // to be clear about the true intention.
                NtoHLA(p + offset, keydata, ra_size);
                have_any_keys = true;
            }

            if ( !have_any_keys )
            {
                LOGC(mglog.Error, log << "createSrtHandshake: IPE: all keys have expired, no KM to send.");
                return false;
            }
        }
        else if ( srtkm_cmd == SRT_CMD_KMRSP )
        {
            uint32_t failure_kmrsp[] = { SRT_KM_S_UNSECURED };
            const uint32_t* keydata = 0;

            // Shift the starting point with the value of previously added block,
            // to start with the new one.
            offset += ra_size;

            if (kmdata_wordsize == 0)
            {
                LOGC(mglog.Error, log << "createSrtHandshake: Agent has PW, but Peer sent no KMREQ. Sending error KMRSP response");
                ra_size = 1;
                keydata = failure_kmrsp;

                // Update the KM state as well
                m_pCryptoControl->m_SndKmState = SRT_KM_S_NOSECRET; // Agent has PW, but Peer won't decrypt
                m_pCryptoControl->m_RcvKmState = SRT_KM_S_UNSECURED; // Peer won't encrypt as well.
            }
            else
            {
                if (!kmdata)
                {
                    LOGC(mglog.Fatal, log << "createSrtHandshake: IPE: srtkm_cmd=SRT_CMD_KMRSP and no kmdata!");
                    return false;
                }
                ra_size = kmdata_wordsize;
                keydata = reinterpret_cast<const uint32_t*>(kmdata);
            }

            *(p + offset) = HS_CMDSPEC_CMD::wrap(srtkm_cmd) | HS_CMDSPEC_SIZE::wrap(ra_size);
            ++offset; // Once cell, containting CMD spec and size
            HLOGC(mglog.Debug, log << "createSrtHandshake: KMRSP: applying returned key length="
                    << ra_size); // XXX INSECURE << " words: [" << FormatBinaryString((uint8_t*)kmdata, kmdata_wordsize*sizeof(uint32_t)) << "]";

            NtoHLA(p + offset, keydata, ra_size);
        }
        else
        {
            LOGC(mglog.Fatal, log << "createSrtHandshake: IPE: wrong value of srtkm_cmd: " << srtkm_cmd);
            return false;
        }
    }

    // ra_size + offset has a value in element unit.
    // Switch it again to byte unit.
    pkt.setLength((ra_size + offset) * sizeof(int32_t));

    HLOGC(mglog.Debug, log << "createSrtHandshake: filled HSv5 handshake flags: "
        << CHandShake::ExtensionFlagStr(hs.m_iType) << " length: " << pkt.getLength() << " bytes");

    return true;
}

static int FindExtensionBlock(uint32_t* begin, size_t total_length,
        ref_t<size_t> r_out_len, ref_t<uint32_t*> r_next_block)
{
    // Check if there's anything to process
    if (total_length == 0)
    {
        *r_next_block = NULL;
        *r_out_len = 0;
        return SRT_CMD_NONE;
    }

    size_t& out_len = *r_out_len;
    uint32_t*& next_block = *r_next_block;
    // This function extracts the block command from the block and its length.
    // The command value is returned as a function result.
    // The size of that command block is stored into out_len.
    // The beginning of the prospective next block is stored in next_block.

    // The caller must be aware that:
    // - exactly one element holds the block header (cmd+size), so the actual data are after this one.
    // - the returned size is the number of uint32_t elements since that first data element
    // - the remaining size should be manually calculated as total_length - 1 - out_len, or
    // simply, as next_block - begin.

    // Note that if the total_length is too short to extract the whole block, it will return
    // SRT_CMD_NONE. Note that total_length includes this first CMDSPEC word.
    //
    // When SRT_CMD_NONE is returned, it means that nothing has been extracted and nothing else
    // can be further extracted from this block.

    int cmd = HS_CMDSPEC_CMD::unwrap(*begin);
    size_t size = HS_CMDSPEC_SIZE::unwrap(*begin);

    if ( size + 1 > total_length )
        return SRT_CMD_NONE;

    out_len = size;

    if ( total_length == size + 1 )
        next_block = NULL;
    else
        next_block = begin + 1 + size;

    return cmd;
}

static inline bool NextExtensionBlock(ref_t<uint32_t*> begin, uint32_t* next, ref_t<size_t> length)
{
    if (!next)
        return false;

    *length = *length - (next - *begin);
    *begin = next;
    return true;
}

bool CUDT::processSrtMsg(const CPacket *ctrlpkt)
{
    uint32_t *srtdata = (uint32_t *)ctrlpkt->m_pcData;
    size_t len = ctrlpkt->getLength();
    int etype = ctrlpkt->getExtendedType();
    uint32_t ts = ctrlpkt->m_iTimeStamp;

    int res = SRT_CMD_NONE;

    HLOGC(mglog.Debug, log << "Dispatching message type=" << etype << " data length=" << (len/sizeof(int32_t)));
    switch (etype)
    {
    case SRT_CMD_HSREQ:
        {
            res = processSrtMsg_HSREQ(srtdata, len, ts, CUDT::HS_VERSION_UDT4);
            break;
        }
    case SRT_CMD_HSRSP:
        {
            res = processSrtMsg_HSRSP(srtdata, len, ts, CUDT::HS_VERSION_UDT4);
            break;
        }
    case SRT_CMD_KMREQ:
        // Special case when the data need to be processed here
        // and the appropriate message must be constructed for sending.
        // No further processing required
        {
            uint32_t srtdata_out[SRTDATA_MAXSIZE];
            size_t len_out = 0;
            res = m_pCryptoControl->processSrtMsg_KMREQ(srtdata, len, srtdata_out, Ref(len_out), CUDT::HS_VERSION_UDT4);
            if ( res == SRT_CMD_KMRSP )
            {
                if (len_out == 1)
                {
                    if (m_bOPT_StrictEncryption)
                    {
                        LOGC(mglog.Error, log << "KMREQ FAILURE: " << KmStateStr(SRT_KM_STATE(srtdata_out[0]))
                                << " - rejecting per strict encryption");
                        return false;
                    }
                    HLOGC(mglog.Debug, log << "MKREQ -> KMRSP FAILURE state: " << KmStateStr(SRT_KM_STATE(srtdata_out[0])));
                }
                else
                {
                    HLOGC(mglog.Debug, log << "KMREQ -> requested to send KMRSP length=" << len_out);
                }
                sendSrtMsg(SRT_CMD_KMRSP, srtdata_out, len_out);
            }
            // XXX Dead code. processSrtMsg_KMREQ now doesn't return any other value now.
            // Please review later.
            else
            {
                LOGC(mglog.Error, log << "KMREQ failed to process the request - ignoring");
            }

            return true; // already done what's necessary
        }

    case SRT_CMD_KMRSP:
        {
            // KMRSP doesn't expect any following action
            m_pCryptoControl->processSrtMsg_KMRSP(srtdata, len, CUDT::HS_VERSION_UDT4);
            return true; // nothing to do
        }

    default:
        return false;
    }

    if ( res == SRT_CMD_NONE )
        return true;

    // Send the message that the message handler requested.
    sendSrtMsg(res);

    return true;
}

int CUDT::processSrtMsg_HSREQ(const uint32_t* srtdata, size_t len, uint32_t ts, int hsv)
{
    // Set this start time in the beginning, regardless as to whether TSBPD is being
    // used or not. This must be done in the Initiator as well as Responder.

    /*
     * Compute peer StartTime in our time reference
     * This takes time zone, time drift into account.
     * Also includes current packet transit time (rtt/2)
     */
#if 0                   //Debug PeerStartTime if not 1st HS packet
    {
        uint64_t oldPeerStartTime = m_ullRcvPeerStartTime;
        m_ullRcvPeerStartTime = CTimer::getTime() - (uint64_t)((uint32_t)ts);
        if (oldPeerStartTime) {
            LOGC(mglog.Note, log << "rcvSrtMsg: 2nd PeerStartTime diff=" <<  
                    (m_ullRcvPeerStartTime - oldPeerStartTime) << " usec");

        }
    }
#else
    m_ullRcvPeerStartTime = CTimer::getTime() - (uint64_t)((uint32_t)ts);
#endif

    // Prepare the initial runtime values of latency basing on the option values.
    // They are going to get the value fixed HERE.
    m_iTsbPdDelay_ms = m_iOPT_TsbPdDelay;
    m_iPeerTsbPdDelay_ms = m_iOPT_PeerTsbPdDelay;

    if (len < SRT_CMD_HSREQ_MINSZ)
    {
        /* Packet smaller than minimum compatible packet size */
        LOGF(mglog.Error,  "HSREQ/rcv: cmd=%d(HSREQ) len=%" PRIzu " invalid", SRT_CMD_HSREQ, len);
        return SRT_CMD_NONE;
    }

    LOGF(mglog.Note,  "HSREQ/rcv: cmd=%d(HSREQ) len=%" PRIzu " vers=0x%x opts=0x%x delay=%d", 
            SRT_CMD_HSREQ, len, srtdata[SRT_HS_VERSION], srtdata[SRT_HS_FLAGS],
            SRT_HS_LATENCY_RCV::unwrap(srtdata[SRT_HS_LATENCY]));

    m_lPeerSrtVersion = srtdata[SRT_HS_VERSION];
    uint32_t peer_srt_options = srtdata[SRT_HS_FLAGS];

    if ( hsv == CUDT::HS_VERSION_UDT4 )
    {
        if ( m_lPeerSrtVersion >= SRT_VERSION_FEAT_HSv5 )
        {
            LOGC(mglog.Error, log << "HSREQ/rcv: With HSv4 version >= "
                << SrtVersionString(SRT_VERSION_FEAT_HSv5) << " is not acceptable.");
            return SRT_CMD_REJECT;
        }
    }
    else
    {
        if ( m_lPeerSrtVersion < SRT_VERSION_FEAT_HSv5 )
        {
            LOGC(mglog.Error, log << "HSREQ/rcv: With HSv5 version must be >= "
                << SrtVersionString(SRT_VERSION_FEAT_HSv5) << " .");
            return SRT_CMD_REJECT;
        }
    }

    // Check also if the version satisfies the minimum required version
    if ( m_lPeerSrtVersion < m_lMinimumPeerSrtVersion )
    {
        LOGC(mglog.Error, log << "HSREQ/rcv: Peer version: " << SrtVersionString(m_lPeerSrtVersion)
            << " is too old for requested: " << SrtVersionString(m_lMinimumPeerSrtVersion) << " - REJECTING");
        return SRT_CMD_REJECT;
    }

    HLOGC(mglog.Debug, log << "HSREQ/rcv: PEER Version: "
        << SrtVersionString(m_lPeerSrtVersion)
        << " Flags: " << peer_srt_options
        << "(" << SrtFlagString(peer_srt_options) << ")");

    m_bPeerRexmitFlag = IsSet(peer_srt_options, SRT_OPT_REXMITFLG);
    HLOGF(mglog.Debug, "HSREQ/rcv: peer %s REXMIT flag", m_bPeerRexmitFlag ? "UNDERSTANDS" : "DOES NOT UNDERSTAND" );

    // Check if both use the same API type. Reject if not.
    bool peer_message_api = !IsSet(peer_srt_options, SRT_OPT_STREAM);
    if ( peer_message_api != m_bMessageAPI )
    {
        LOGC(mglog.Error, log << "HSREQ/rcv: Agent uses "
            << (m_bMessageAPI ? "MESSAGE" : "STREAM") << " API, but the Peer declares "
            << (peer_message_api ? "MESSAGE" : "STREAM") << " API. Not compatible transmission type, rejecting.");
        return SRT_CMD_REJECT;
    }

    if ( len < SRT_HS_LATENCY+1 )
    {
        // 3 is the size when containing VERSION, FLAGS and LATENCY. Less size
        // makes it contain only the first two. Let's make it acceptable, as long
        // as the latency flags aren't set.
        if ( IsSet(peer_srt_options, SRT_OPT_TSBPDSND) || IsSet(peer_srt_options, SRT_OPT_TSBPDRCV) )
        {
            LOGC(mglog.Error, log << "HSREQ/rcv: Peer sent only VERSION + FLAGS HSREQ, but TSBPD flags are set. Rejecting.");
            return SRT_CMD_REJECT;
        }

        LOGC(mglog.Warn, log << "HSREQ/rcv: Peer sent only VERSION + FLAGS HSREQ, not getting any TSBPD settings.");
        // Don't process any further settings in this case. Turn off TSBPD, just for a case.
        m_bTsbPd = false;
        m_bPeerTsbPd = false;
        return SRT_CMD_HSRSP;
    }

    uint32_t latencystr = srtdata[SRT_HS_LATENCY];

    if ( IsSet(peer_srt_options, SRT_OPT_TSBPDSND) )
    {
        //TimeStamp-based Packet Delivery feature enabled
        if ( !m_bTsbPd )
        {
            LOGC(mglog.Warn, log << "HSREQ/rcv: Agent did not set rcv-TSBPD - ignoring proposed latency from peer");

            // Note: also don't set the peer TSBPD flag HERE because
            // - in HSv4 it will be a sender, so it doesn't matter anyway
            // - in HSv5 if it's going to receive, the TSBPDRCV flag will define it.
        }
        else
        {
            int peer_decl_latency;
            if ( hsv < CUDT::HS_VERSION_SRT1 )
            {
                // In HSv4 there is only one value and this is the latency
                // that the sender peer proposes for the agent.
                peer_decl_latency = SRT_HS_LATENCY_LEG::unwrap(latencystr);
            }
            else
            {
                // In HSv5 there are latency declared for sending and receiving separately.

                // SRT_HS_LATENCY_SND is the value that the peer proposes to be the
                // value used by agent when receiving data. We take this as a local latency value.
                peer_decl_latency = SRT_HS_LATENCY_SND::unwrap(srtdata[SRT_HS_LATENCY]);
            }


            // Use the maximum latency out of latency from our settings and the latency
            // "proposed" by the peer.
            int maxdelay = std::max(m_iTsbPdDelay_ms, peer_decl_latency);
            HLOGC(mglog.Debug, log << "HSREQ/rcv: LOCAL/RCV LATENCY: Agent:" << m_iTsbPdDelay_ms
                << " Peer:" << peer_decl_latency << "  Selecting:" << maxdelay);
            m_iTsbPdDelay_ms = maxdelay;
        }
    }
    else
    {
        std::string how_about_agent = m_bTsbPd ? "BUT AGENT DOES" : "and nor does Agent";
        HLOGC(mglog.Debug, log << "HSREQ/rcv: Peer DOES NOT USE latency for sending - " << how_about_agent);
    }

    // This happens when the HSv5 RESPONDER receives the HSREQ message; it declares
    // that the peer INITIATOR will receive the data and informs about its predefined
    // latency. We need to maximize this with our setting of the peer's latency and
    // record as peer's latency, which will be then sent back with HSRSP.
    if ( hsv > CUDT::HS_VERSION_UDT4 && IsSet(peer_srt_options, SRT_OPT_TSBPDRCV) )
    {
        // So, PEER uses TSBPD, set the flag.
        // NOTE: it doesn't matter, if AGENT uses TSBPD.
        m_bPeerTsbPd = true;

        // SRT_HS_LATENCY_RCV is the value that the peer declares as to be
        // used by it when receiving data. We take this as a peer's value,
        // and select the maximum of this one and our proposed latency for the peer.
        int peer_decl_latency = SRT_HS_LATENCY_RCV::unwrap(latencystr);
        int maxdelay = std::max(m_iPeerTsbPdDelay_ms, peer_decl_latency);
        HLOGC(mglog.Debug, log << "HSREQ/rcv: PEER/RCV LATENCY: Agent:" << m_iPeerTsbPdDelay_ms
            << " Peer:" << peer_decl_latency << " Selecting:" << maxdelay);
        m_iPeerTsbPdDelay_ms = maxdelay;
    }
    else
    {
        std::string how_about_agent = m_bTsbPd ? "BUT AGENT DOES" : "and nor does Agent";
        HLOGC(mglog.Debug, log << "HSREQ/rcv: Peer DOES NOT USE latency for receiving - " << how_about_agent);
    }

    if ( hsv > CUDT::HS_VERSION_UDT4 )
    {
        // This is HSv5, do the same things as required for the sending party in HSv4,
        // as in HSv5 this can also be a sender.
        if (IsSet(peer_srt_options, SRT_OPT_TLPKTDROP))
        {
            //Too late packets dropping feature supported
            m_bPeerTLPktDrop = true;
        }
        if (IsSet(peer_srt_options, SRT_OPT_NAKREPORT))
        {
            //Peer will send Periodic NAK Reports
            m_bPeerNakReport = true;
        }
    }


    return SRT_CMD_HSRSP;
}

int CUDT::processSrtMsg_HSRSP(const uint32_t* srtdata, size_t len, uint32_t ts, int hsv)
{
    // XXX Check for mis-version
    // With HSv4 we accept only version less than 1.2.0
    if ( hsv == CUDT::HS_VERSION_UDT4 && srtdata[SRT_HS_VERSION] >= SRT_VERSION_FEAT_HSv5 )
    {
        LOGC(mglog.Error, log << "HSRSP/rcv: With HSv4 version >= 1.2.0 is not acceptable.");
        return SRT_CMD_NONE;
    }

    if (len < SRT_CMD_HSRSP_MINSZ)
    {
        /* Packet smaller than minimum compatible packet size */
        LOGF(mglog.Error,  "HSRSP/rcv: cmd=%d(HSRSP) len=%" PRIzu " invalid", SRT_CMD_HSRSP, len);
        return SRT_CMD_NONE;
    }

    // Set this start time in the beginning, regardless as to whether TSBPD is being
    // used or not. This must be done in the Initiator as well as Responder. In case when
    // agent is sender only (HSv4) this value simply won't be used.

    /*
     * Compute peer StartTime in our time reference
     * This takes time zone, time drift into account.
     * Also includes current packet transit time (rtt/2)
     */
#if 0                   //Debug PeerStartTime if not 1st HS packet
    {
        uint64_t oldPeerStartTime = m_ullRcvPeerStartTime;
        m_ullRcvPeerStartTime = CTimer::getTime() - (uint64_t)((uint32_t)ts);
        if (oldPeerStartTime) {
            LOGC(mglog.Note, log << "rcvSrtMsg: 2nd PeerStartTime diff=" <<  
                    (m_ullRcvPeerStartTime - oldPeerStartTime) << " usec");

        }
    }
#else
    m_ullRcvPeerStartTime = CTimer::getTime() - (uint64_t)((uint32_t)ts);
#endif

    m_lPeerSrtVersion = srtdata[SRT_HS_VERSION];
    uint32_t peer_srt_options = srtdata[SRT_HS_FLAGS];

    HLOGF(mglog.Debug, "HSRSP/rcv: Version: %s Flags: SND:%08X (%s)",
            SrtVersionString(m_lPeerSrtVersion).c_str(),
            peer_srt_options,
            SrtFlagString(peer_srt_options).c_str());


    if ( hsv == CUDT::HS_VERSION_UDT4 )
    {
        // The old HSv4 way: extract just one value and put it under peer.
        if (IsSet(peer_srt_options, SRT_OPT_TSBPDRCV))
        {
            //TsbPd feature enabled
            m_bPeerTsbPd = true;
            m_iPeerTsbPdDelay_ms = SRT_HS_LATENCY_LEG::unwrap(srtdata[SRT_HS_LATENCY]);
            HLOGC(mglog.Debug, log << "HSRSP/rcv: LATENCY: Peer/snd:" << m_iPeerTsbPdDelay_ms
                << " (Agent: declared:" << m_iTsbPdDelay_ms << " rcv:" << m_iTsbPdDelay_ms << ")");
        }
        // TSBPDSND isn't set in HSv4 by the RESPONDER, because HSv4 RESPONDER is always RECEIVER.
    }
    else
    {
        // HSv5 way: extract the receiver latency and sender latency, if used.

        if (IsSet(peer_srt_options, SRT_OPT_TSBPDRCV))
        {
            //TsbPd feature enabled
            m_bPeerTsbPd = true;
            m_iPeerTsbPdDelay_ms = SRT_HS_LATENCY_RCV::unwrap(srtdata[SRT_HS_LATENCY]);
            HLOGC(mglog.Debug, log << "HSRSP/rcv: LATENCY: Peer/snd:" << m_iPeerTsbPdDelay_ms << "ms");
        }
        else
        {
            HLOGC(mglog.Debug, log << "HSRSP/rcv: Peer (responder) DOES NOT USE latency");
        }

        if (IsSet(peer_srt_options, SRT_OPT_TSBPDSND))
        {
            if (!m_bTsbPd)
            {
                LOGC(mglog.Warn, log << "HSRSP/rcv: BUG? Peer (responder) declares sending latency, but Agent turned off TSBPD.");
            }
            else
            {
                // Take this value as a good deal. In case when the Peer did not "correct" the latency
                // because it has TSBPD turned off, just stay with the present value defined in options.
                m_iTsbPdDelay_ms = SRT_HS_LATENCY_SND::unwrap(srtdata[SRT_HS_LATENCY]);
                HLOGC(mglog.Debug, log << "HSRSP/rcv: LATENCY Agent/rcv: " << m_iTsbPdDelay_ms << "ms");
            }
        }
    }

    if ((m_lSrtVersion >= SrtVersion(1, 0, 5)) && IsSet(peer_srt_options, SRT_OPT_TLPKTDROP))
    {
        //Too late packets dropping feature supported
        m_bPeerTLPktDrop = true;
    }

    if ((m_lSrtVersion >= SrtVersion(1, 1, 0)) && IsSet(peer_srt_options, SRT_OPT_NAKREPORT))
    {
        //Peer will send Periodic NAK Reports
        m_bPeerNakReport = true;
    }

    if ( m_lSrtVersion >= SrtVersion(1, 2, 0) )
    {
        if ( IsSet(peer_srt_options, SRT_OPT_REXMITFLG) )
        {
            //Peer will use REXMIT flag in packet retransmission.
            m_bPeerRexmitFlag = true;
            HLOGP(mglog.Debug, "HSRSP/rcv: 1.2.0+ Agent understands REXMIT flag and so does peer.");
        }
        else
        {
            HLOGP(mglog.Debug, "HSRSP/rcv: Agent understands REXMIT flag, but PEER DOES NOT");
        }
    }
    else
    {
        HLOGF(mglog.Debug, "HSRSP/rcv: <1.2.0 Agent DOESN'T understand REXMIT flag");
    }

    handshakeDone();

    return SRT_CMD_NONE;
}

// This function is called only when the URQ_CONCLUSION handshake has been received from the peer.
bool CUDT::interpretSrtHandshake(const CHandShake& hs, const CPacket& hspkt, uint32_t* out_data, size_t* out_len)
{
    // Initialize out_len to 0 to handle the unencrypted case
    if ( out_len )
        *out_len = 0;

    // The version=0 statement as rejection is used only since HSv5.
    // The HSv4 sends the AGREEMENT handshake message with version=0, do not misinterpret it.
    if ( m_ConnRes.m_iVersion > HS_VERSION_UDT4 && hs.m_iVersion == 0 )
    {
        LOGC(mglog.Error, log << "HS VERSION = 0, meaning the handshake has been rejected.");
        return false;
    }

    if ( hs.m_iVersion < HS_VERSION_SRT1 )
        return true; // do nothing

    // Anyway, check if the handshake contains any extra data.
    if ( hspkt.getLength() <= CHandShake::m_iContentSize )
    {
        // This would mean that the handshake was at least HSv5, but somehow no extras were added.
        // Dismiss it then, however this has to be logged.
        LOGC(mglog.Error, log << "HS VERSION=" << hs.m_iVersion << " but no handshake extension found!");
        return false;
    }

    // We still believe it should work, let's check the flags.
    int ext_flags = SrtHSRequest::SRT_HSTYPE_HSFLAGS::unwrap(hs.m_iType);
    if ( ext_flags == 0 )
    {
        LOGC(mglog.Error, log << "HS VERSION=" << hs.m_iVersion << " but no handshake extension flags are set!");
        return false;
    }

    HLOGC(mglog.Debug, log << "HS VERSION=" << hs.m_iVersion << " EXTENSIONS: " << CHandShake::ExtensionFlagStr(ext_flags));

    // Ok, now find the beginning of an int32_t array that follows the UDT handshake.
    uint32_t* p = reinterpret_cast<uint32_t*>(hspkt.m_pcData + CHandShake::m_iContentSize);
    size_t size = hspkt.getLength() - CHandShake::m_iContentSize; // Due to previous cond check we grant it's >0

    if ( IsSet(ext_flags, CHandShake::HS_EXT_HSREQ) )
    {
        HLOGC(mglog.Debug, log << "interpretSrtHandshake: extracting HSREQ/RSP type extension");
        uint32_t* begin = p;
        uint32_t* next = 0;
        size_t length = size / sizeof(uint32_t);
        size_t blocklen = 0;

        for(;;) // this is ONE SHOT LOOP
        {
            int cmd = FindExtensionBlock(begin, length, Ref(blocklen), Ref(next));

            size_t bytelen = blocklen*sizeof(uint32_t);

            if ( cmd == SRT_CMD_HSREQ )
            {
                // Set is the size as it should, then give it for interpretation for
                // the proper function.
                if ( blocklen < SRT_HS__SIZE )
                {
                    LOGC(mglog.Error, log << "HS-ext HSREQ found but invalid size: " << bytelen
                        << " (expected: " << SRT_HS__SIZE << ")");
                    return false; // don't interpret
                }

                int rescmd = processSrtMsg_HSREQ(begin+1, bytelen, hspkt.m_iTimeStamp, HS_VERSION_SRT1);
                // Interpreted? Then it should be responded with SRT_CMD_HSRSP.
                if ( rescmd != SRT_CMD_HSRSP )
                {
                    LOGC(mglog.Error, log << "interpretSrtHandshake: process HSREQ returned unexpected value " << rescmd);
                    return false;
                }
                handshakeDone();
                updateAfterSrtHandshake(SRT_CMD_HSREQ, HS_VERSION_SRT1);
            }
            else if ( cmd == SRT_CMD_HSRSP )
            {
                // Set is the size as it should, then give it for interpretation for
                // the proper function.
                if ( blocklen < SRT_HS__SIZE )
                {
                    LOGC(mglog.Error, log << "HS-ext HSRSP found but invalid size: " << bytelen
                        << " (expected: " << SRT_HS__SIZE << ")");

                    return false; // don't interpret
                }

                int rescmd = processSrtMsg_HSRSP(begin+1, bytelen, hspkt.m_iTimeStamp, HS_VERSION_SRT1);
                // Interpreted? Then it should be responded with SRT_CMD_NONE.
                // (nothing to be responded for HSRSP, unless there was some kinda problem)
                if ( rescmd != SRT_CMD_NONE )
                {
                    LOGC(mglog.Error, log << "interpretSrtHandshake: process HSRSP returned unexpected value " << rescmd);
                    return false;
                }
                handshakeDone();
                updateAfterSrtHandshake(SRT_CMD_HSRSP, HS_VERSION_SRT1);
            }
            else if ( cmd == SRT_CMD_NONE )
            {
                LOGC(mglog.Error, log << "interpretSrtHandshake: no HSREQ/HSRSP block found in the handshake msg!");
                // This means that there can be no more processing done by FindExtensionBlock().
                // And we haven't found what we need - otherwise one of the above cases would pass
                // and lead to exit this loop immediately.
                return false;
            }
            else
            {
                // Any other kind of message extracted. Search on.
                length -= (next - begin);
                begin = next;
                if (begin)
                    continue;
            }

            break;
        }
    }

    HLOGC(mglog.Debug, log << "interpretSrtHandshake: HSREQ done, checking KMREQ");

    // Now check the encrypted

    bool encrypted = false;

    if ( IsSet(ext_flags, CHandShake::HS_EXT_KMREQ) )
    {
        HLOGC(mglog.Debug, log << "interpretSrtHandshake: extracting KMREQ/RSP type extension");

        if (!m_pCryptoControl->hasPassphrase())
        {
            if (m_bOPT_StrictEncryption)
            {
                LOGC(mglog.Error, log << "HS KMREQ: Peer declares encryption, but agent does not - rejecting per strict requirement");
                return false;
            }

            LOGC(mglog.Error, log << "HS KMREQ: Peer declares encryption, but agent does not - still allowing connection.");

            // Still allow for connection, and allow Agent to send unencrypted stream to the peer.
            // Also normally allow the key to be processed; worst case it will send the failure response.
        }

        uint32_t* begin = p;
        uint32_t* next = 0;
        size_t length = size / sizeof(uint32_t);
        size_t blocklen = 0;

        for(;;) // This is one shot loop, unless REPEATED by 'continue'.
        {
            int cmd = FindExtensionBlock(begin, length, Ref(blocklen), Ref(next));

            HLOGC(mglog.Debug, log << "interpretSrtHandshake: found extension: (" << cmd << ") " << MessageTypeStr(UMSG_EXT, cmd));

            size_t bytelen = blocklen*sizeof(uint32_t);
            if ( cmd == SRT_CMD_KMREQ )
            {
                if ( !out_data || !out_len )
                {
                    LOGC(mglog.Fatal, log << "IPE: HS/KMREQ extracted without passing target buffer!");
                    return false;
                }

                int res = m_pCryptoControl->processSrtMsg_KMREQ(begin+1, bytelen, out_data, Ref(*out_len), HS_VERSION_SRT1);
                if ( res != SRT_CMD_KMRSP )
                {
                    // Something went wrong.
                    HLOGC(mglog.Debug, log << "interpretSrtHandshake: KMREQ processing failed - returned " << res);
                    return false;
                }
                if (*out_len == 1)
                {
                    // This means that there was an abnormal encryption situation occurred.
                    // This is inacceptable in case of strict encryption.
                    if (m_bOPT_StrictEncryption)
                    {
                        LOGC(mglog.Error, log << "interpretSrtHandshake: KMREQ result abnornal - rejecting per strict encryption");
                        return false;
                    }
                }
                encrypted = true;
            }
            else if ( cmd == SRT_CMD_KMRSP )
            {
                int res = m_pCryptoControl->processSrtMsg_KMRSP(begin+1, bytelen, HS_VERSION_SRT1);
                if (m_bOPT_StrictEncryption && res == -1)
                {
                    LOGC(mglog.Error, log << "KMRSP failed - rejecting connection as per strict encryption.");
                    return false;
                }
                encrypted = true;
            }
            else if ( cmd == SRT_CMD_NONE )
            {
                LOGC(mglog.Error, log << "HS KMREQ expected - none found!");
                return false;
            }
            else
            {
                HLOGC(mglog.Debug, log << "interpretSrtHandshake: ... skipping " << MessageTypeStr(UMSG_EXT, cmd));
                if (NextExtensionBlock(Ref(begin), next, Ref(length)))
                    continue;
            }

            break;
        }
    }

    bool have_smoother = false;
<<<<<<< HEAD
    bool have_fec = false;
=======
    bool have_filter = false;
>>>>>>> 50caabaf
    string agsm = m_Smoother.selected_name();
    if (agsm == "")
    {
        agsm = "live";
        m_Smoother.select("live");
    }

    if ( IsSet(ext_flags, CHandShake::HS_EXT_CONFIG) )
    {
        HLOGC(mglog.Debug, log << "interpretSrtHandshake: extracting various CONFIG extensions");

        uint32_t* begin = p;
        uint32_t* next = 0;
        size_t length = size / sizeof(uint32_t);
        size_t blocklen = 0;

        for(;;) // This is one shot loop, unless REPEATED by 'continue'.
        {
            int cmd = FindExtensionBlock(begin, length, Ref(blocklen), Ref(next));

            HLOGC(mglog.Debug, log << "interpretSrtHandshake: found extension: (" << cmd << ") " << MessageTypeStr(UMSG_EXT, cmd));

            size_t bytelen = blocklen*sizeof(uint32_t);
            if ( cmd == SRT_CMD_SID )
            {
                // Copied through a cleared array. This is because the length is aligned to 4
                // where the padding is filled by zero bytes. For the case when the string is
                // exactly of a 4-divisible length, we make a big array with maximum allowed size
                // filled with zeros. Copying to this array should then copy either only the valid
                // characters of the string (if the lenght is divisible by 4), or the string with
                // padding zeros. In all these cases in the resulting array we should have all
                // subsequent characters of the string plus at least one '\0' at the end. This will
                // make it a perfect NUL-terminated string, to be used to initialize a string.
                char target[MAX_SID_LENGTH+1];
                memset(target, 0, MAX_SID_LENGTH+1);
                memcpy(target, begin+1, bytelen);
                m_sStreamName = target;
                HLOGC(mglog.Debug, log << "CONNECTOR'S REQUESTED SID [" << m_sStreamName << "] (bytelen=" << bytelen << " blocklen=" << blocklen << ")");
            }
            else if ( cmd == SRT_CMD_SMOOTHER )
            {
                if (have_smoother)
                {
                    LOGC(mglog.Error, log << "SMOOTHER BLOCK REPEATED!");
                    return false;
                }
                // Declare that smoother has been received
                have_smoother = true;

                char target[MAX_SID_LENGTH+1];
                memset(target, 0, MAX_SID_LENGTH+1);
                memcpy(target, begin+1, bytelen);
                string sm = target;

                // As the smoother has been declared by the peer,
                // check if your smoother is compatible.
                // sm cannot be empty, but the agent's sm can be empty meaning live.
                if (sm != agsm)
                {
                    LOGC(mglog.Error, log << "PEER'S SMOOTHER '" << sm << "' does not match AGENT'S SMOOTHER '" << agsm << "'");
                    return false;
                }

                HLOGC(mglog.Debug, log << "CONNECTOR'S SMOOTHER [" << sm << "] (bytelen=" << bytelen << " blocklen=" << blocklen << ")");
            }
            else if ( cmd == SRT_CMD_FILTER )
            {
<<<<<<< HEAD
                if (have_fec)
=======
                if (have_filter)
>>>>>>> 50caabaf
                {
                    LOGC(mglog.Error, log << "FILTER BLOCK REPEATED!");
                    return false;
                }
                // Declare that fec has been received
<<<<<<< HEAD
                have_fec = true;
=======
                have_filter = true;
>>>>>>> 50caabaf

                // XXX This is the maximum string, but FEC config
                // shall be normally limited somehow, especially if used
                // together with SID!
                char target[MAX_SID_LENGTH+1];
                memset(target, 0, MAX_SID_LENGTH+1);
                memcpy(target, begin+1, bytelen);
                string fltcfg = target;

                HLOGC(mglog.Debug, log << "PEER'S FILTER CONFIG [" << fltcfg << "] (bytelen=" << bytelen << " blocklen=" << blocklen << ")");

                if (!checkApplyFilterConfig(fltcfg))
                {
                    LOGC(mglog.Error, log << "PEER'S FILTER CONFIG [" << fltcfg << "] has been rejected");
                    return false;
                }

            }
            else if ( cmd == SRT_CMD_NONE )
            {
                break;
            }
            else
            {
                // Found some block that is not interesting here. Skip this and get the next one.
                HLOGC(mglog.Debug, log << "interpretSrtHandshake: ... skipping " << MessageTypeStr(UMSG_EXT, cmd));
            }

            if ( !NextExtensionBlock(Ref(begin), next, Ref(length)) )
                break;
        }
    }

    // Post-checks
    // Check if peer declared encryption
    if (!encrypted && m_CryptoSecret.len > 0)
    {
        if (m_bOPT_StrictEncryption)
        {
            LOGC(mglog.Error, log << "HS EXT: Agent declares encryption, but Peer does not - rejecting connection per strict requirement.");
            return false;
        }

        LOGC(mglog.Error, log << "HS EXT: Agent declares encryption, but Peer does not (Agent can still receive unencrypted packets from Peer).");

        // This is required so that the sender is still allowed to send data, when encryption is required,
        // just this will be for waste because the receiver won't decrypt them anyway.
        m_pCryptoControl->createFakeSndContext();
        m_pCryptoControl->m_SndKmState = SRT_KM_S_NOSECRET; // Because Peer did not send KMX, though Agent has pw
        m_pCryptoControl->m_RcvKmState = SRT_KM_S_UNSECURED; // Because Peer has no PW, as has sent no KMREQ.
        return true;
    }

    // If agent has set some nondefault smoother, then smoother is expected from the peer.
    if (agsm != "live" && !have_smoother)
    {
        LOGC(mglog.Error, log << "HS EXT: Agent uses '" << agsm << "' smoother, but peer DID NOT DECLARE smoother (assuming 'live').");
        return false;
    }

    // Ok, finished, for now.
    return true;
}

bool CUDT::checkApplyFilterConfig(const std::string& confstr)
{
    SrtFilterConfig cfg;
    if (!ParseCorrectorConfig(confstr, cfg))
        return false;

    // Now extract the type, if present, and
    // check if you have this type of corrector available.
    if (!PacketFilter::correctConfig(cfg))
        return false;

    // Now parse your own string, if you have it.
    if (m_OPT_PktFilterConfigString != "")
    {
        // - for rendezvous, both must be exactly the same, or only one side specified.
        if (m_bRendezvous)
        {
            if (m_OPT_PktFilterConfigString != confstr)
                return false;
        }

        SrtFilterConfig mycfg;
        if (!ParseCorrectorConfig(m_OPT_PktFilterConfigString, mycfg))
            return false;

        // Check only if both have set a filter of the same type.
        if (mycfg.type != cfg.type)
            return false;

        // If so, then:
        // - for caller-listener configuration, accept the listener version.
        if (m_SrtHsSide == HSD_INITIATOR)
        {
            // This is a caller, this should apply all parameters received
            // from the listener, forcefully.
            for (map<string,string>::iterator x = cfg.parameters.begin();
                    x != cfg.parameters.end(); ++x)
            {
                mycfg.parameters[x->first] = x->second;
            }
        }
        else
        {
            // On a listener, only apply those that you haven't set
            for (map<string,string>::iterator x = cfg.parameters.begin();
                    x != cfg.parameters.end(); ++x)
            {
                if (!mycfg.parameters.count(x->first))
                    mycfg.parameters[x->first] = x->second;
            }
        }

        HLOGC(mglog.Debug, log << "checkApplyFilterConfig: param: LOCAL: "
                << Printable(mycfg.parameters) << " FORGN: " << Printable(cfg.parameters));

        ostringstream myos;
        myos << mycfg.type;
        for (map<string,string>::iterator x = mycfg.parameters.begin();
                x != mycfg.parameters.end(); ++x)
        {
            myos << "," << x->first << ":" << x->second;
        }

        m_OPT_PktFilterConfigString = myos.str();

        HLOGC(mglog.Debug, log << "checkApplyFilterConfig: Effective config: " << m_OPT_PktFilterConfigString);
    }
    else
    {
        // Take the foreign configuration as a good deal.
        HLOGC(mglog.Debug, log << "checkApplyFilterConfig: Good deal config: " << m_OPT_PktFilterConfigString);
        m_OPT_PktFilterConfigString = confstr;
    }

    return true;
}

void CUDT::startConnect(const sockaddr* serv_addr, int32_t forced_isn)
{
    CGuard cg(m_ConnectionLock);

    HLOGC(mglog.Debug, log << "startConnect: -> " << SockaddrToString(serv_addr) << "...");

    if (!m_bOpened)
        throw CUDTException(MJ_NOTSUP, MN_NONE, 0);

    if (m_bListening)
        throw CUDTException(MJ_NOTSUP, MN_ISCONNECTED, 0);

    if (m_bConnecting || m_bConnected)
        throw CUDTException(MJ_NOTSUP, MN_ISCONNECTED, 0);

    // record peer/server address
    delete m_pPeerAddr;
    m_pPeerAddr = (AF_INET == m_iIPversion) ? (sockaddr*)new sockaddr_in : (sockaddr*)new sockaddr_in6;
    memcpy(m_pPeerAddr, serv_addr, (AF_INET == m_iIPversion) ? sizeof(sockaddr_in) : sizeof(sockaddr_in6));

    // register this socket in the rendezvous queue
    // RendezevousQueue is used to temporarily store incoming handshake, non-rendezvous connections also require this function
#ifdef SRT_ENABLE_CONNTIMEO
    uint64_t ttl = m_iConnTimeOut * uint64_t(1000);
#else
    uint64_t ttl = 3000000;
#endif
    // XXX DEBUG
    //ttl = 0x1000000000000000;
    // XXX
    if (m_bRendezvous)
        ttl *= 10;
    ttl += CTimer::getTime();
    m_pRcvQueue->registerConnector(m_SocketID, this, m_iIPversion, serv_addr, ttl);

    // The m_iType is used in the INDUCTION for nothing. This value is only regarded
    // in CONCLUSION handshake, however this must be created after the handshake version
    // is already known. UDT_DGRAM is the value that was the only valid in the old SRT 
    // with HSv4 (it supported only live transmission), for HSv5 it will be changed to
    // handle handshake extension flags.
    m_ConnReq.m_iType = UDT_DGRAM;

    // This is my current configuration
    if (m_bRendezvous)
    {
        // For rendezvous, use version 5 in the waveahand and the cookie.
        // In case when you get the version 4 waveahand, simply switch to
        // the legacy HSv4 rendezvous and this time send version 4 CONCLUSION.

        // The HSv4 client simply won't check the version nor the cookie and it
        // will be sending its waveahands with version 4. Only when the party
        // has sent version 5 waveahand should the agent continue with HSv5
        // rendezvous.
        m_ConnReq.m_iVersion = HS_VERSION_SRT1;
        //m_ConnReq.m_iVersion = HS_VERSION_UDT4; // <--- Change in order to do regression test.
        m_ConnReq.m_iReqType = URQ_WAVEAHAND;
        m_ConnReq.m_iCookie = bake(serv_addr);

        // This will be also passed to a HSv4 rendezvous, but fortunately the old
        // SRT didn't read this field from URQ_WAVEAHAND message, only URQ_CONCLUSION.
        m_ConnReq.m_iType = SrtHSRequest::wrapFlags(false /* no MAGIC here */, m_iSndCryptoKeyLen);
        bool whether SRT_ATR_UNUSED = m_iSndCryptoKeyLen != 0;
        HLOGC(mglog.Debug, log << "startConnect (rnd): " << (whether ? "" : "NOT ") << " Advertising PBKEYLEN - value = " << m_iSndCryptoKeyLen);
        m_RdvState = CHandShake::RDV_WAVING;
        m_SrtHsSide = HSD_DRAW; // initially not resolved.
    }
    else
    {
        // For caller-listener configuration, set the version 4 for INDUCTION
        // due to a serious problem in UDT code being also in the older SRT versions:
        // the listener peer simply sents the EXACT COPY of the caller's induction
        // handshake, except the cookie, which means that when the caller sents version 5,
        // the listener will respond with version 5, which is a false information. Therefore
        // HSv5 clients MUST send HS_VERSION_UDT4 from the caller, regardless of currently
        // supported handshake version.
        //
        // The HSv5 listener should only respond with INDUCTION with m_iVersion == HS_VERSION_SRT1.
        m_ConnReq.m_iVersion = HS_VERSION_UDT4;
        m_ConnReq.m_iReqType = URQ_INDUCTION;
        m_ConnReq.m_iCookie = 0;
        m_RdvState = CHandShake::RDV_INVALID;
    }

    m_ConnReq.m_iMSS = m_iMSS;
    m_ConnReq.m_iFlightFlagSize = (m_iRcvBufSize < m_iFlightFlagSize)? m_iRcvBufSize : m_iFlightFlagSize;
    m_ConnReq.m_iID = m_SocketID;
    CIPAddress::ntop(serv_addr, m_ConnReq.m_piPeerIP, m_iIPversion);

    if ( forced_isn == 0 )
    {
        // Random Initial Sequence Number (normal mode)
        srand((unsigned int)CTimer::getTime());
        m_iISN = m_ConnReq.m_iISN = (int32_t)(CSeqNo::m_iMaxSeqNo * (double(rand()) / RAND_MAX));
    }
    else
    {
        // Predefined ISN (for debug purposes)
        m_iISN = m_ConnReq.m_iISN = forced_isn;
    }

    m_iLastDecSeq = m_iISN - 1;
    m_iSndLastAck = m_iISN;
    m_iSndLastDataAck = m_iISN;
    m_iSndLastFullAck = m_iISN;
    m_iSndCurrSeqNo = m_iISN - 1;
    m_iSndLastAck2 = m_iISN;
    m_ullSndLastAck2Time = CTimer::getTime();

    // Inform the server my configurations.
    CPacket reqpkt;
    reqpkt.setControl(UMSG_HANDSHAKE);
    reqpkt.allocate(m_iMaxSRTPayloadSize);
    // XXX NOTE: Now the memory for the payload part is allocated automatically,
    // and such allocated memory is also automatically deallocated in the
    // destructor. If you use CPacket::allocate, remember that you must not:
    // - delete this memory
    // - assign to m_pcData.
    // If you use only manual assignment to m_pCData, this is then manual
    // allocation and so it won't be deallocated in the destructor.
    //
    // (Desired would be to disallow modification of m_pcData outside the
    // control of methods.)

    // ID = 0, connection request
    reqpkt.m_iID = 0;

    size_t hs_size = m_iMaxSRTPayloadSize;
    m_ConnReq.store_to(reqpkt.m_pcData, Ref(hs_size));

    // Note that CPacket::allocate() sets also the size
    // to the size of the allocated buffer, which not
    // necessarily is to be the size of the data.
    reqpkt.setLength(hs_size);

    uint64_t now = CTimer::getTime();
    reqpkt.m_iTimeStamp = int32_t(now - m_StartTime);

    HLOGC(mglog.Debug, log << CONID() << "CUDT::startConnect: REQ-TIME set HIGH (" << now << "). SENDING HS: " << m_ConnReq.show());

    /*
     * Race condition if non-block connect response thread scheduled before we set m_bConnecting to true?
     * Connect response will be ignored and connecting will wait until timeout.
     * Maybe m_ConnectionLock handling problem? Not used in CUDT::connect(const CPacket& response)
     */
    m_llLastReqTime = now;
    m_bConnecting = true;
    m_pSndQueue->sendto(serv_addr, reqpkt);

    //
    ///
    ////  ---> CONTINUE TO: <PEER>.CUDT::processConnectRequest()
    ///        (Take the part under condition: hs.m_iReqType == URQ_INDUCTION)
    ////  <--- RETURN WHEN: m_pSndQueue->sendto() is called.
    ////  .... SKIP UNTIL m_pRcvQueue->recvfrom() HERE....
    ////       (the first "sendto" will not be called due to being too early)
    ///
    //

    // asynchronous connect, return immediately
    if (!m_bSynRecving)
    {
        HLOGC(mglog.Debug, log << CONID() << "startConnect: ASYNC MODE DETECTED. Deferring the process to RcvQ:worker");
        return;
    }

    // Wait for the negotiated configurations from the peer side.

    // This packet only prepares the storage where we will read the
    // next incoming packet.
    CPacket response;
    response.setControl(UMSG_HANDSHAKE);
    response.allocate(m_iMaxSRTPayloadSize);

    CUDTException e;
    EConnectStatus cst = CONN_CONTINUE;

    while (!m_bClosing)
    {
        int64_t tdiff = CTimer::getTime() - m_llLastReqTime;
        // avoid sending too many requests, at most 1 request per 250ms

        // SHORT VERSION: 
        // The immediate first run of this loop WILL SKIP THIS PART, so
        // the processing really begins AFTER THIS CONDITION.
        //
        // Note that some procedures inside may set m_llLastReqTime to 0,
        // which will result of this condition to trigger immediately in
        // the next iteration.
        if (tdiff > 250000)
        {
            HLOGC(mglog.Debug, log << "startConnect: LOOP: time to send (" << tdiff << " > 250000). size=" << reqpkt.getLength());

            if (m_bRendezvous)
                reqpkt.m_iID = m_ConnRes.m_iID;

            now = CTimer::getTime();
#if ENABLE_HEAVY_LOGGING
            {
                CHandShake debughs;
                debughs.load_from(reqpkt.m_pcData, reqpkt.getLength());
                HLOGC(mglog.Debug, log << CONID() << "startConnect: REQ-TIME HIGH (" << now << "). cont/sending HS to peer: " << debughs.show());
            }
#endif

            m_llLastReqTime = now;
            reqpkt.m_iTimeStamp = int32_t(now - m_StartTime);
            m_pSndQueue->sendto(serv_addr, reqpkt);
        }
        else
        {
            HLOGC(mglog.Debug, log << "startConnect: LOOP: too early to send - " << tdiff << " < 250000");
        }

        cst = CONN_CONTINUE;
        response.setLength(m_iMaxSRTPayloadSize);
        if (m_pRcvQueue->recvfrom(m_SocketID, Ref(response)) > 0)
        {
            HLOGC(mglog.Debug, log << CONID() << "startConnect: got response for connect request");
            cst = processConnectResponse(response, &e, true /*synchro*/);

            HLOGC(mglog.Debug, log << CONID() << "startConnect: response processing result: " << ConnectStatusStr(cst));

            // Expected is that:
            // - the peer responded with URQ_INDUCTION + cookie. This above function
            //   should check that and craft the URQ_CONCLUSION handshake, in which
            //   case this function returns CONN_CONTINUE. As an extra action taken
            //   for that case, we set the SECURING mode if encryption requested,
            //   and serialize again the handshake, possibly together with HS extension
            //   blocks, if HSv5 peer responded. The serialized handshake will be then
            //   sent again, as the loop is repeated.
            // - the peer responded with URQ_CONCLUSION. This handshake was accepted
            //   as a connection, and for >= HSv5 the HS extension blocks have been
            //   also read and interpreted. In this case this function returns:
            //   - CONN_ACCEPT, if everything was correct - break this loop and return normally
            //   - CONN_REJECT in case of any problems with the delivered handshake
            //     (incorrect data or data conflict) - throw error exception
            // - the peer responded with any of URQ_ERROR_*.  - throw error exception
            //
            // The error exception should make the API connect() function fail, if blocking
            // or mark the failure for that socket in epoll, if non-blocking.

            if ( cst == CONN_RENDEZVOUS )
            {
                // When this function returned CONN_RENDEZVOUS, this requires
                // very special processing for the Rendezvous-v5 algorithm. This MAY
                // involve also preparing a new handshake form, also interpreting the
                // SRT handshake extension and crafting SRT handshake extension for the
                // peer, which should be next sent. When this function returns CONN_CONTINUE,
                // it means that it has done all that was required, however none of the below
                // things has to be done (this function will do it by itself if needed).
                // Otherwise the handshake rolling can be interrupted and considered complete.
                cst = processRendezvous(Ref(reqpkt), response, serv_addr, true /*synchro*/, RST_OK);
                if (cst == CONN_CONTINUE)
                    continue;
                break;
            }

            if (cst == CONN_REJECT)
                sendCtrl(UMSG_SHUTDOWN);

            if ( cst != CONN_CONTINUE )
                break; // --> OUTSIDE-LOOP

            // IMPORTANT
            // [[using assert(m_pCryptoControl != nullptr)]];

            // new request/response should be sent out immediately on receving a response
            HLOGC(mglog.Debug, log << "startConnect: REQ-TIME: LOW, should resend request quickly.");
            m_llLastReqTime = 0;

            // Now serialize the handshake again to the existing buffer so that it's
            // then sent later in this loop.

            // First, set the size back to the original size, m_iMaxSRTPayloadSize because
            // this is the size of the originally allocated space. It might have been
            // shrunk by serializing the INDUCTION handshake (which was required before
            // sending this packet to the output queue) and therefore be too
            // small to store the CONCLUSION handshake (with HSv5 extensions).
            reqpkt.setLength(m_iMaxSRTPayloadSize);

            HLOGC(mglog.Debug, log << "startConnect: creating HS CONCLUSION: buffer size=" << reqpkt.getLength());

            // NOTE: BUGFIX: SERIALIZE AGAIN.
            // The original UDT code didn't do it, so it was theoretically
            // turned into conclusion, but was sending still the original
            // induction handshake challenge message. It was working only
            // thanks to that simultaneously there were being sent handshake
            // messages from a separate thread (CSndQueue::worker) from
            // RendezvousQueue, this time serialized properly, which caused
            // that with blocking mode there was a kinda initial "drunk
            // passenger with taxi driver talk" until the RendezvousQueue sends
            // (when "the time comes") the right CONCLUSION handshake
            // challenge message.
            //
            // Now that this is fixed, the handshake messages from RendezvousQueue
            // are sent only when there is a rendezvous mode or non-blocking mode.
            if ( !createSrtHandshake(Ref(reqpkt), Ref(m_ConnReq), SRT_CMD_HSREQ, SRT_CMD_KMREQ, 0, 0))
            {
                LOGC(mglog.Error, log << "createSrtHandshake failed - REJECTING.");
                cst = CONN_REJECT;
                break;
            }
            // These last 2 parameters designate the buffer, which is in use only for SRT_CMD_KMRSP.
            // If m_ConnReq.m_iVersion == HS_VERSION_UDT4, this function will do nothing,
            // except just serializing the UDT handshake.
            // The trick is that the HS challenge is with version HS_VERSION_UDT4, but the
            // listener should respond with HS_VERSION_SRT1, if it is HSv5 capable.
        }

#if ENABLE_HEAVY_LOGGING
        // Non-fatal assertion
        if (cst == CONN_REJECT) // Might be returned by processRendezvous
        {
            LOGC(mglog.Error, log << "startConnect: IPE: cst=REJECT NOT EXPECTED HERE, the loop should've been interrupted!");
            break;
        }
#endif

        if (CTimer::getTime() > ttl)
        {
            // timeout
            e = CUDTException(MJ_SETUP, MN_TIMEOUT, 0);
            break;
        }
    }

    // <--- OUTSIDE-LOOP
    // Here will fall the break when not CONN_CONTINUE.
    // CONN_RENDEZVOUS is handled by processRendezvous.
    // CONN_ACCEPT will skip this and pass on.
    if ( cst == CONN_REJECT )
    {
        e = CUDTException(MJ_SETUP, MN_REJECTED, 0);
    }

    if (e.getErrorCode() == 0)
    {
        if (m_bClosing)                                                 // if the socket is closed before connection...
            e = CUDTException(MJ_SETUP); // XXX NO MN ?
        else if (m_ConnRes.m_iReqType == URQ_ERROR_REJECT)                          // connection request rejected
            e = CUDTException(MJ_SETUP, MN_REJECTED, 0);
        else if ((!m_bRendezvous) && (m_ConnRes.m_iISN != m_iISN))      // secuity check
            e = CUDTException(MJ_SETUP, MN_SECURITY, 0);
    }

    if (e.getErrorCode() != 0)
    {
        // The process is to be abnormally terminated, remove the connector
        // now because most likely no other processing part has done anything with it.
        m_pRcvQueue->removeConnector(m_SocketID);
        throw e;
    }

    HLOGC(mglog.Debug, log << CONID() << "startConnect: handshake exchange succeeded");

    // Parameters at the end.
    HLOGC(mglog.Debug, log << "startConnect: END. Parameters:"
        " mss=" << m_iMSS <<
        " max-cwnd-size=" << m_Smoother->cgWindowMaxSize() <<
        " cwnd-size=" << m_Smoother->cgWindowSize() <<
        " rtt=" << m_iRTT <<
        " bw=" << m_iBandwidth);
}

// Asynchronous connection
EConnectStatus CUDT::processAsyncConnectResponse(const CPacket& pkt) ATR_NOEXCEPT
{
    EConnectStatus cst = CONN_CONTINUE;
    CUDTException e;

    CGuard cg(m_ConnectionLock); // FIX
    HLOGC(mglog.Debug, log << CONID() << "processAsyncConnectResponse: got response for connect request, processing");
    cst = processConnectResponse(pkt, &e, false);

    HLOGC(mglog.Debug, log << CONID() << "processAsyncConnectResponse: response processing result: "
        << ConnectStatusStr(cst) << "REQ-TIME LOW to enforce immediate response");
    m_llLastReqTime = 0;

    return cst;
}

bool CUDT::processAsyncConnectRequest(EReadStatus rst, EConnectStatus cst, const CPacket& response, const sockaddr* serv_addr)
{
    // IMPORTANT!

    // This function is called, still asynchronously, but in the order
    // of call just after the call to the above processAsyncConnectResponse.
    // This should have got the original value returned from
    // processConnectResponse through processAsyncConnectResponse.

    CPacket request;
    request.setControl(UMSG_HANDSHAKE);
    request.allocate(m_iMaxSRTPayloadSize);
    uint64_t now = CTimer::getTime();
    request.m_iTimeStamp = int(now - this->m_StartTime);

    HLOGC(mglog.Debug, log << "processAsyncConnectRequest: REQ-TIME: HIGH (" << now << "). Should prevent too quick responses.");
    m_llLastReqTime = now;
    // ID = 0, connection request
    request.m_iID = !m_bRendezvous ? 0 : m_ConnRes.m_iID;

    bool status = true;

    if ( cst == CONN_RENDEZVOUS )
    {
        HLOGC(mglog.Debug, log << "processAsyncConnectRequest: passing to processRendezvous");
        cst = processRendezvous(Ref(request), response, serv_addr, false /*asynchro*/, rst);
        if (cst == CONN_ACCEPT)
        {
            HLOGC(mglog.Debug, log << "processAsyncConnectRequest: processRendezvous completed the process and responded by itself. Done.");
            return true;
        }

        if (cst != CONN_CONTINUE)
        {
            LOGC(mglog.Error, log << "processAsyncConnectRequest: REJECT reported from processRendezvous, not processing further.");
            status = false;
        }
    }
    else if (cst == CONN_REJECT)
    {
            LOGC(mglog.Error, log << "processAsyncConnectRequest: REJECT reported from HS processing, not processing further.");
            return false;
    }
    else
    {
        // (this procedure will be also run for HSv4 rendezvous)
        HLOGC(mglog.Debug, log << "processAsyncConnectRequest: serializing HS: buffer size=" << request.getLength());
        if (!createSrtHandshake(Ref(request), Ref(m_ConnReq), SRT_CMD_HSREQ, SRT_CMD_KMREQ, 0, 0))
        {
            // All 'false' returns from here are IPE-type, mostly "invalid argument" plus "all keys expired".
            LOGC(mglog.Error, log << "IPE: processAsyncConnectRequest: createSrtHandshake failed, dismissing.");
            status = false;
        }
        else
        {
            HLOGC(mglog.Debug, log << "processAsyncConnectRequest: sending HS reqtype=" << RequestTypeStr(m_ConnReq.m_iReqType)
                    << " to socket " << request.m_iID << " size=" << request.getLength());
        }
    }

    if (!status)
    {
        return false;
        /* XXX Shouldn't it send a single response packet for the rejection?
        // Set the version to 0 as "handshake rejection" status and serialize it 
        CHandShake zhs;
        size_t size = request.getLength();
        zhs.store_to(request.m_pcData, Ref(size));
        request.setLength(size);
        */
    }

    HLOGC(mglog.Debug, log << "processAsyncConnectRequest: sending request packet, setting REQ-TIME HIGH.");
    m_llLastReqTime = CTimer::getTime();
    m_pSndQueue->sendto(serv_addr, request);
    return status;
}

void CUDT::cookieContest()
{
    if (m_SrtHsSide != HSD_DRAW)
        return;

    HLOGC(mglog.Debug, log << "cookieContest: agent=" << m_ConnReq.m_iCookie << " peer=" << m_ConnRes.m_iCookie);

    if ( m_ConnReq.m_iCookie == 0 || m_ConnRes.m_iCookie == 0 )
    {
        // Note that it's virtually impossible that Agent's cookie is not ready, this
        // shall be considered IPE.
        // Not all cookies are ready, don't start the contest.
        return;
    }

    // INITIATOR/RESPONDER role is resolved by COOKIE CONTEST.
    //
    // The cookie contest must be repeated every time because it
    // may change the state at some point.
    int better_cookie = m_ConnReq.m_iCookie - m_ConnRes.m_iCookie;

    if ( better_cookie > 0 )
    {
        m_SrtHsSide = HSD_INITIATOR;
        return;
    }

    if ( better_cookie < 0 )
    {
        m_SrtHsSide = HSD_RESPONDER;
        return;
    }

    // DRAW! The only way to continue would be to force the
    // cookies to be regenerated and to start over. But it's
    // not worth a shot - this is an extremely rare case.
    // This can simply do reject so that it can be started again.

    // Pretend then that the cookie contest wasn't done so that
    // it's done again. Cookies are baked every time anew, however
    // the successful initial contest remains valid no matter how
    // cookies will change.

    m_SrtHsSide = HSD_DRAW;
}

EConnectStatus CUDT::processRendezvous(ref_t<CPacket> reqpkt, const CPacket& response, const sockaddr* serv_addr, bool synchro, EReadStatus rst)
{
    if ( m_RdvState == CHandShake::RDV_CONNECTED )
    {
        HLOGC(mglog.Debug, log << "processRendezvous: already in CONNECTED state.");
        return CONN_ACCEPT;
    }

    uint32_t kmdata[SRTDATA_MAXSIZE];
    size_t kmdatasize = SRTDATA_MAXSIZE;
    CPacket& rpkt = *reqpkt;

    cookieContest();

    // We know that the other side was contacted and the other side has sent
    // the handshake message - we know then both cookies. If it's a draw, it's
    // a very rare case of creating identical cookies.
    if (m_SrtHsSide == HSD_DRAW)
    {
        LOGC(mglog.Error, log << "COOKIE CONTEST UNRESOLVED: can't assign connection roles, please wait another minute.");
        return CONN_REJECT;
    }

    UDTRequestType rsp_type = URQ_ERROR_INVALID; // just to track uninitialized errors

    // We can assume that the Handshake packet received here as 'response'
    // is already serialized in m_ConnRes. Check extra flags that are meaningful
    // for further processing here.

    int ext_flags = SrtHSRequest::SRT_HSTYPE_HSFLAGS::unwrap(m_ConnRes.m_iType);
    bool needs_extension = ext_flags != 0; // Initial value: received HS has extensions.
    bool needs_hsrsp;
    rendezvousSwitchState(Ref(rsp_type), Ref(needs_extension), Ref(needs_hsrsp));
    if (rsp_type > URQ_FAILURE_TYPES)
    {
        HLOGC(mglog.Debug, log << "processRendezvous: rejecting due to switch-state response: " << RequestTypeStr(rsp_type));
        return CONN_REJECT;
    }
    checkUpdateCryptoKeyLen("processRendezvous", m_ConnRes.m_iType);

    // We have three possibilities here as it comes to HSREQ extensions:

    // 1. The agent is loser in attention state, it sends EMPTY conclusion (without extensions)
    // 2. The agent is loser in initiated state, it interprets incoming HSREQ and creates HSRSP
    // 3. The agent is winner in attention or fine state, it sends HSREQ extension
    m_ConnReq.m_iReqType = rsp_type;
    m_ConnReq.m_extension = needs_extension;

    if (rsp_type > URQ_FAILURE_TYPES)
    {
        HLOGC(mglog.Debug, log << "processRendezvous: rejecting due to switch-state response: " << RequestTypeStr(rsp_type));
        return CONN_REJECT;
    }

    // This must be done before prepareConnectionObjects().
    applyResponseSettings();

    // This must be done before interpreting and creating HSv5 extensions.
    if ( !prepareConnectionObjects(m_ConnRes, m_SrtHsSide, 0))
    {
        HLOGC(mglog.Debug, log << "processRendezvous: rejecting due to problems in prepareConnectionObjects.");
        return CONN_REJECT;
    }

    // Case 2.
    if ( needs_hsrsp )
    {
        // This means that we have received HSREQ extension with the handshake, so we need to interpret
        // it and craft the response.
        if (rst == RST_OK)
        {
            // We have JUST RECEIVED packet in this session (not that this is called as periodic update).
            // Sanity check
            m_llLastReqTime = 0;
            if (response.getLength() == size_t(-1))
            {
                LOGC(mglog.Fatal, log << "IPE: rst=RST_OK, but the packet has set -1 length - REJECTING (REQ-TIME: LOW)");
                return CONN_REJECT;
            }

            if ( !interpretSrtHandshake(m_ConnRes, response, kmdata, &kmdatasize) )
            {
                HLOGC(mglog.Debug, log << "processRendezvous: rejecting due to problems in interpretSrtHandshake REQ-TIME: LOW.");
                return CONN_REJECT;
            }

            // Pass on, inform about the shortened response-waiting period.
            HLOGC(mglog.Debug, log << "processRendezvous: setting REQ-TIME: LOW. Forced to respond immediately.");
        }
        else
        {
            // If the last CONCLUSION message didn't contain the KMX extension, there's
            // no key recorded yet, so it can't be extracted. Mark this kmdatasize empty though.
            int hs_flags = SrtHSRequest::SRT_HSTYPE_HSFLAGS::unwrap(m_ConnRes.m_iType);
            if (IsSet(hs_flags, CHandShake::HS_EXT_KMREQ))
            {
                // This is a periodic handshake update, so you need to extract the KM data from the
                // first message, provided that it is there.
                size_t msgsize = m_pCryptoControl->getKmMsg_size(0);
                if (msgsize == 0)
                {
                    switch (m_pCryptoControl->m_RcvKmState)
                    {
                        // If the KMX process ended up with a failure, the KMX is not recorded.
                        // In this case as the KMRSP answer the "failure status" should be crafted.
                    case SRT_KM_S_NOSECRET:
                    case SRT_KM_S_BADSECRET:
                        {
                            HLOGC(mglog.Debug, log << "processRendezvous: No KMX recorded, status = NOSECRET. Respond with NOSECRET.");

                            // Just do the same thing as in CCryptoControl::processSrtMsg_KMREQ for that case,
                            // that is, copy the NOSECRET code into KMX message.
                            memcpy(kmdata, &m_pCryptoControl->m_RcvKmState, sizeof(int32_t));
                            kmdatasize = 1;
                        }
                        break;

                    default:
                        // Remaining values:
                        // UNSECURED: should not fall here at alll
                        // SECURING: should not happen in HSv5
                        // SECURED: should have received the recorded KMX correctly (getKmMsg_size(0) > 0)
                        {
                            // Remaining situations:
                            // - password only on this site: shouldn't be considered to be sent to a no-password site
                            LOGC(mglog.Error, log << "processRendezvous: IPE: PERIODIC HS: NO KMREQ RECORDED KMSTATE: RCV="
                                    << KmStateStr(m_pCryptoControl->m_RcvKmState) << " SND="
                                    << KmStateStr(m_pCryptoControl->m_SndKmState));
                            return CONN_REJECT;
                        }
                        break;
                    }
                }
                else
                {
                    kmdatasize = msgsize/4;
                    if (msgsize > kmdatasize*4)
                    {
                        // Sanity check
                        LOGC(mglog.Error, log << "IPE: KMX data not aligned to 4 bytes! size=" << msgsize);
                        memset(kmdata+(kmdatasize*4), 0, msgsize - (kmdatasize*4));
                        ++kmdatasize;
                    }

                    HLOGC(mglog.Debug, log << "processRendezvous: getting KM DATA from the fore-recorded KMX from KMREQ, size=" << kmdatasize);
                    memcpy(kmdata, m_pCryptoControl->getKmMsg_data(0), msgsize);
                }
            }
            else
            {
                HLOGC(mglog.Debug, log << "processRendezvous: no KMX flag - not extracting KM data for KMRSP");
                kmdatasize = 0;
            }
        }

        // No matter the value of needs_extension, the extension is always needed
        // when HSREQ was interpreted (to store HSRSP extension).
        m_ConnReq.m_extension = true;

        HLOGC(mglog.Debug, log << "processConnectResponse: HSREQ extension ok, creating HSRSP response. kmdatasize=" << kmdatasize);

        rpkt.setLength(m_iMaxSRTPayloadSize);
        if (!createSrtHandshake(reqpkt, Ref(m_ConnReq), SRT_CMD_HSRSP, SRT_CMD_KMRSP, kmdata, kmdatasize))
        {
            HLOGC(mglog.Debug, log << "processRendezvous: rejecting due to problems in createSrtHandshake. REQ-TIME: LOW");
            m_llLastReqTime = 0;
            return CONN_REJECT;
        }

        // This means that it has received URQ_CONCLUSION with HSREQ, agent is then in RDV_FINE
        // state, it sends here URQ_CONCLUSION with HSREQ/KMREQ extensions and it awaits URQ_AGREEMENT.
        return CONN_CONTINUE;
    }

    // Special case: if URQ_AGREEMENT is to be sent, when this side is INITIATOR,
    // then it must have received HSRSP, so it must interpret it. Otherwise it would
    // end up with URQ_DONE, which means that it is the other side to interpret HSRSP.
    if ( m_SrtHsSide == HSD_INITIATOR && m_ConnReq.m_iReqType == URQ_AGREEMENT )
    {
        // The same is done in CUDT::postConnect(), however this section will
        // not be done in case of rendezvous. The section in postConnect() is
        // predicted to run only in regular CALLER handling.

        if (rst != RST_OK || response.getLength() == size_t(-1))
        {
            // Actually the -1 length would be an IPE, but it's likely that this was reported already.
            HLOGC(mglog.Debug, log << "processRendezvous: no INCOMING packet, NOT interpreting extensions (relying on exising data)");
        }
        else
        {
            HLOGC(mglog.Debug, log << "processRendezvous: INITIATOR, will send AGREEMENT - interpreting HSRSP extension");
            if ( !interpretSrtHandshake(m_ConnRes, response, 0, 0) )
            {
                m_ConnReq.m_iReqType = URQ_ERROR_REJECT;
            }
        }
        // This should be false, make a kinda assert here.
        if ( needs_extension )
        {
            LOGC(mglog.Fatal, log << "IPE: INITIATOR responding AGREEMENT should declare no extensions to HS");
            m_ConnReq.m_extension = false;
        }
    }

    HLOGC(mglog.Debug, log << CONID() << "processRendezvous: COOKIES Agent/Peer: "
        << m_ConnReq.m_iCookie << "/" << m_ConnRes.m_iCookie
        << " HSD:" << (m_SrtHsSide == HSD_INITIATOR ? "initiator" : "responder")
        << " STATE:" << CHandShake::RdvStateStr(m_RdvState) << " ...");

    if ( rsp_type == URQ_DONE )
    {
        HLOGC(mglog.Debug, log << "... WON'T SEND any response, both sides considered connected");
    }
    else
    {
        HLOGC(mglog.Debug, log << "... WILL SEND " << RequestTypeStr(rsp_type) << " "
        << (m_ConnReq.m_extension ? "with" : "without") << " SRT HS extensions");
    }

    // This marks the information for the serializer that
    // the SRT handshake extension is required.
    // Rest of the data will be filled together with
    // serialization.
    m_ConnReq.m_extension = needs_extension;

    rpkt.setLength(m_iMaxSRTPayloadSize);
    if ( m_RdvState == CHandShake::RDV_CONNECTED )
    {
        // When synchro=false, don't lock a mutex for rendezvous queue.
        // This is required when this function is called in the
        // receive queue worker thread - it would lock itself.
        int cst = postConnect(response, true, 0, synchro);
        if ( cst == CONN_REJECT )
        {
            HLOGC(mglog.Debug, log << "processRendezvous: rejecting due to problems in postConnect.");
            return CONN_REJECT;
        }
    }

    // URQ_DONE or URQ_AGREEMENT can be the result if the state is RDV_CONNECTED.
    // If URQ_DONE, then there's nothing to be done, when URQ_AGREEMENT then return
    // CONN_CONTINUE to make the caller send again the contents if the packet buffer,
    // this time with URQ_AGREEMENT message, but still consider yourself connected.
    if ( rsp_type == URQ_DONE )
    {
        HLOGC(mglog.Debug, log << "processRendezvous: rsp=DONE, reporting ACCEPT (nothing to respond)");
        return CONN_ACCEPT;
    }

    // createSrtHandshake moved here because if the above conditions are satisfied,
    // no response is going to be send, so nothing needs to be "created".

    // needs_extension here distinguishes between cases 1 and 3.
    // NOTE: in case when interpretSrtHandshake was run under the conditions above (to interpret HSRSP),
    // then createSrtHandshake below will create only empty AGREEMENT message.
    if ( !createSrtHandshake(reqpkt, Ref(m_ConnReq), SRT_CMD_HSREQ, SRT_CMD_KMREQ, 0, 0))
    {
        LOGC(mglog.Error, log << "createSrtHandshake failed (IPE?), connection rejected. REQ-TIME: LOW");
        m_llLastReqTime = 0;
        return CONN_REJECT;
    }

    if ( rsp_type == URQ_AGREEMENT && m_RdvState == CHandShake::RDV_CONNECTED )
    {
        // We are using our own serialization method (not the one called after
        // processConnectResponse, this is skipped in case when this function
        // is called), so we can also send this immediately. Agreement must be
        // sent just once and the party must switch into CONNECTED state - in
        // contrast to CONCLUSION messages, which should be sent in loop repeatedly.
        //
        // Even though in theory the AGREEMENT message sent just once may miss
        // the target (as normal thing in UDP), this is little probable to happen,
        // and this doesn't matter much because even if the other party doesn't
        // get AGREEMENT, but will get payload or KEEPALIVE messages, it will
        // turn into connected state as well. The AGREEMENT is rather kinda
        // catalyzer here and may turn the entity on the right track faster. When
        // AGREEMENT is missed, it may have kinda initial tearing.

        uint64_t now = CTimer::getTime();
        HLOGC(mglog.Debug, log << "processRendezvous: rsp=AGREEMENT, reporting ACCEPT and sending just this one, REQ-TIME HIGH (" << now << ").");
        m_llLastReqTime = now;
        rpkt.m_iTimeStamp = int32_t(now - m_StartTime);
        m_pSndQueue->sendto(serv_addr, rpkt);

        return CONN_ACCEPT;
    }

    if (rst == RST_OK)
    {
        // the request time must be updated so that the next handshake can be sent out immediately
        HLOGC(mglog.Debug, log << "processRendezvous: rsp=" << RequestTypeStr(m_ConnReq.m_iReqType)
                << " REQ-TIME: LOW to send immediately, consider yourself conencted");
        m_llLastReqTime = 0;
    }
    else
    {
        HLOGC(mglog.Debug, log << "processRendezvous: REQ-TIME: remains previous value, consider yourself connected");
    }
    return CONN_CONTINUE;
}

EConnectStatus CUDT::processConnectResponse(const CPacket& response, CUDTException* eout, bool synchro) ATR_NOEXCEPT
{
    // NOTE: ASSUMED LOCK ON: m_ConnectionLock.

    // this is the 2nd half of a connection request. If the connection is setup successfully this returns 0.
    // Returned values:
    // - CONN_REJECT: there was some error when processing the response, connection should be rejected
    // - CONN_ACCEPT: the handshake is done and finished correctly
    // - CONN_CONTINUE: the induction handshake has been processed correctly, and expects CONCLUSION handshake

   if (!m_bConnecting)
      return CONN_REJECT;

   // This is required in HSv5 rendezvous, in which it should send the URQ_AGREEMENT message to
   // the peer, however switch to connected state. 
   HLOGC(mglog.Debug, log << "processConnectResponse: TYPE:" <<
           (response.isControl() ?  MessageTypeStr(response.getType(), response.getExtendedType())
            : string("DATA")));
   //ConnectStatus res = CONN_REJECT; // used later for status - must be declared here due to goto POST_CONNECT.

   // For HSv4, the data sender is INITIATOR, and the data receiver is RESPONDER,
   // regardless of the connecting side affiliation. This will be changed for HSv5.
   bool bidirectional = false;
   HandshakeSide hsd = m_bDataSender ? HSD_INITIATOR : HSD_RESPONDER;
   // (defined here due to 'goto' below).

   // SRT peer may send the SRT handshake private message (type 0x7fff) before a keep-alive.

   // This condition is checked when the current agent is trying to do connect() in rendezvous mode,
   // but the peer was faster to send a handshake packet earlier. This makes it continue with connecting
   // process if the peer is already behaving as if the connection was already established.
   
   // This value will check either the initial value, which is less than SRT1, or
   // the value previously loaded to m_ConnReq during the previous handshake response.
   // For the initial form this value should not be checked.
   bool hsv5 = m_ConnRes.m_iVersion >= HS_VERSION_SRT1;

   if (m_bRendezvous
           && (
               m_RdvState == CHandShake::RDV_CONNECTED // somehow Rendezvous-v5 switched it to CONNECTED.
               || !response.isControl()                         // WAS A PAYLOAD PACKET.
               || (response.getType() == UMSG_KEEPALIVE)    // OR WAS A UMSG_KEEPALIVE message.
               || (response.getType() == UMSG_EXT)          // OR WAS a CONTROL packet of some extended type (i.e. any SRT specific)
              )
           // This may happen if this is an initial state in which the socket type was not yet set.
           // If this is a field that holds the response handshake record from the peer, this means that it wasn't received yet.
           // HSv5: added version check because in HSv5 the m_iType field has different meaning
           // and it may be 0 in case when the handshake does not carry SRT extensions.
           && ( hsv5 || m_ConnRes.m_iType != UDT_UNDEFINED))
   {
       //a data packet or a keep-alive packet comes, which means the peer side is already connected
       // in this situation, the previously recorded response will be used
       // In HSv5 this situation is theoretically possible if this party has missed the URQ_AGREEMENT message.
       HLOGC(mglog.Debug, log << CONID() << "processConnectResponse: already connected - pinning in");
       if (hsv5)
       {
           m_RdvState = CHandShake::RDV_CONNECTED;
       }

       return postConnect(response, hsv5, eout, synchro);
   }

   if ( !response.isControl(UMSG_HANDSHAKE) )
   {
       LOGC(mglog.Error, log << CONID() << "processConnectResponse: received non-addresed packet not UMSG_HANDSHAKE: "
           << MessageTypeStr(response.getType(), response.getExtendedType()));
       return CONN_REJECT;
   }

   if ( m_ConnRes.load_from(response.m_pcData, response.getLength()) == -1 )
   {
       // Handshake data were too small to reach the Handshake structure. Reject.
       LOGC(mglog.Error, log << CONID() << "processConnectResponse: HANDSHAKE data buffer too small - possible blueboxing. Rejecting.");
       return CONN_REJECT;
   }

   HLOGC(mglog.Debug, log << CONID() << "processConnectResponse: HS RECEIVED: " << m_ConnRes.show());
   if ( m_ConnRes.m_iReqType > URQ_FAILURE_TYPES )
   {
       return CONN_REJECT;
   }

   if ( size_t(m_ConnRes.m_iMSS) > CPacket::ETH_MAX_MTU_SIZE )
   {
       // Yes, we do abort to prevent buffer overrun. Set your MSS correctly
       // and you'll avoid problems.
       LOGC(mglog.Fatal, log << "MSS size " << m_iMSS << "exceeds MTU size!");
       return CONN_REJECT;
   }

   // (see createCrypter() call below)
   //
   // The CCryptoControl attached object must be created early
   // because it will be required to create a conclusion handshake in HSv5
   // 
   if (m_bRendezvous)
   {
       // SANITY CHECK: A rendezvous socket should reject any caller requests (it's not a listener)
       if (m_ConnRes.m_iReqType == URQ_INDUCTION)
       {
           LOGC(mglog.Error, log << CONID() << "processConnectResponse: Rendezvous-point received INDUCTION handshake (expected WAVEAHAND). Rejecting.");
           return CONN_REJECT;
       }

       // The procedure for version 5 is completely different and changes the states
       // differently, so the old code will still maintain HSv4 the old way.

       if ( m_ConnRes.m_iVersion > HS_VERSION_UDT4 )
       {
           HLOGC(mglog.Debug, log << CONID() << "processConnectResponse: Rendezvous HSv5 DETECTED.");
           return CONN_RENDEZVOUS; // --> will continue in CUDT::processRendezvous().
       }

       HLOGC(mglog.Debug, log << CONID() << "processConnectResponse: Rendsezvous HSv4 DETECTED.");
       // So, here it has either received URQ_WAVEAHAND handshake message (while it should be in URQ_WAVEAHAND itself)
       // or it has received URQ_CONCLUSION/URQ_AGREEMENT message while this box has already sent URQ_WAVEAHAND to the peer,
       // and DID NOT send the URQ_CONCLUSION yet.

       if ( m_ConnReq.m_iReqType == URQ_WAVEAHAND
               || m_ConnRes.m_iReqType == URQ_WAVEAHAND )
       {
           HLOGC(mglog.Debug, log << CONID() << "processConnectResponse: REQ-TIME LOW. got HS RDV. Agent state:" << RequestTypeStr(m_ConnReq.m_iReqType)
               << " Peer HS:" << m_ConnRes.show());

           // Here we could have received WAVEAHAND or CONCLUSION.
           // For HSv4 simply switch to CONCLUSION for the sake of further handshake rolling.
           // For HSv5, make the cookie contest and basing on this decide, which party
           // should provide the HSREQ/KMREQ attachment.

           createCrypter(hsd, false /* unidirectional */);

           m_ConnReq.m_iReqType = URQ_CONCLUSION;
           // the request time must be updated so that the next handshake can be sent out immediately.
           m_llLastReqTime = 0;
           return CONN_CONTINUE;
       }
       else
       {
           HLOGC(mglog.Debug, log << CONID() << "processConnectResponse: Rendezvous HSv4 PAST waveahand");
       }
   }
   else
   {
      // set cookie
      if (m_ConnRes.m_iReqType == URQ_INDUCTION)
      {
         HLOGC(mglog.Debug, log << CONID() << "processConnectResponse: REQ-TIME LOW; got INDUCTION HS response (cookie:"
             << hex << m_ConnRes.m_iCookie << " version:" << dec << m_ConnRes.m_iVersion << "), sending CONCLUSION HS with this cookie");

         m_ConnReq.m_iCookie = m_ConnRes.m_iCookie;
         m_ConnReq.m_iReqType = URQ_CONCLUSION;

         // Here test if the LISTENER has responded with version HS_VERSION_SRT1,
         // it means that it is HSv5 capable. It can still accept the HSv4 handshake.
         if ( m_ConnRes.m_iVersion > HS_VERSION_UDT4 )
         {
             int hs_flags = SrtHSRequest::SRT_HSTYPE_HSFLAGS::unwrap(m_ConnRes.m_iType);

             if (hs_flags != SrtHSRequest::SRT_MAGIC_CODE)
             {
                 LOGC(mglog.Warn, log << "processConnectResponse: Listener HSv5 did not set the SRT_MAGIC_CODE");
             }

             checkUpdateCryptoKeyLen("processConnectResponse", m_ConnRes.m_iType);

             // This will catch HS_VERSION_SRT1 and any newer.
             // Set your highest version.
             m_ConnReq.m_iVersion = HS_VERSION_SRT1;
             // CONTROVERSIAL: use 0 as m_iType according to the meaning in HSv5.
             // The HSv4 client might not understand it, which means that agent
             // must switch itself to HSv4 rendezvous, and this time iType sould
             // be set to UDT_DGRAM value.
             m_ConnReq.m_iType = 0;

             // This marks the information for the serializer that
             // the SRT handshake extension is required.
             // Rest of the data will be filled together with
             // serialization.
             m_ConnReq.m_extension = true;

             // For HSv5, the caller is INITIATOR and the listener is RESPONDER.
             // The m_bDataSender value should be completely ignored and the
             // connection is always bidirectional.
             bidirectional = true;
             hsd = HSD_INITIATOR;
         }
         m_llLastReqTime = 0;
         createCrypter(hsd, bidirectional);

         // NOTE: This setup sets URQ_CONCLUSION and appropriate data in the handshake structure.
         // The full handshake to be sent will be filled back in the caller function -- CUDT::startConnect().
         return CONN_CONTINUE;
      }
   }

   return postConnect(response, false, eout, synchro);
}

void CUDT::applyResponseSettings()
{
    // Re-configure according to the negotiated values.
    m_iMSS = m_ConnRes.m_iMSS;
    m_iFlowWindowSize = m_ConnRes.m_iFlightFlagSize;
    int udpsize = m_iMSS - CPacket::UDP_HDR_SIZE;
    m_iMaxSRTPayloadSize = udpsize - CPacket::HDR_SIZE;
    m_iPeerISN = m_ConnRes.m_iISN;
    m_iRcvLastAck = m_ConnRes.m_iISN;
#ifdef ENABLE_LOGGING
    m_iDebugPrevLastAck = m_iRcvLastAck;
#endif
    m_iRcvLastSkipAck = m_iRcvLastAck;
    m_iRcvLastAckAck = m_ConnRes.m_iISN;
    m_iRcvCurrSeqNo = m_ConnRes.m_iISN - 1;
    m_PeerID = m_ConnRes.m_iID;
    memcpy(m_piSelfIP, m_ConnRes.m_piPeerIP, 16);

    HLOGC(mglog.Debug, log << CONID() << "applyResponseSettings: HANSHAKE CONCLUDED. SETTING: payload-size=" << m_iMaxSRTPayloadSize
        << " mss=" << m_ConnRes.m_iMSS
        << " flw=" << m_ConnRes.m_iFlightFlagSize
        << " isn=" << m_ConnRes.m_iISN
        << " peerID=" << m_ConnRes.m_iID);
}

EConnectStatus CUDT::postConnect(const CPacket& response, bool rendezvous, CUDTException* eout, bool synchro)
{
    if (m_ConnRes.m_iVersion < HS_VERSION_SRT1 )
        m_ullRcvPeerStartTime = 0; // will be set correctly in SRT HS.

    // This procedure isn't being executed in rendezvous because
    // in rendezvous it's completed before calling this function.
    if ( !rendezvous )
    {
        // NOTE: THIS function must be called before calling prepareConnectionObjects.
        // The reason why it's not part of prepareConnectionObjects is that the activities
        // done there are done SIMILAR way in acceptAndRespond, which also calls this
        // function. In fact, prepareConnectionObjects() represents the code that was
        // done separately in processConnectResponse() and acceptAndRespond(), so this way
        // this code is now common. Now acceptAndRespond() does "manually" something similar
        // to applyResponseSettings(), just a little bit differently. This SHOULD be made
        // common as a part of refactoring job, just needs a bit more time.
        //
        // Currently just this function must be called always BEFORE prepareConnectionObjects
        // everywhere except acceptAndRespond().
        applyResponseSettings();

        // This will actually be done also in rendezvous HSv4,
        // however in this case the HSREQ extension will not be attached,
        // so it will simply go the "old way".
        bool ok = prepareConnectionObjects(m_ConnRes, m_SrtHsSide, eout);
        // May happen that 'response' contains a data packet that was sent in rendezvous mode.
        // In this situation the interpretation of handshake was already done earlier.
        if (ok && response.isControl())
        {
            ok = interpretSrtHandshake(m_ConnRes, response, 0, 0);
            if (!ok && eout)
            {
                *eout = CUDTException(MJ_SETUP, MN_REJECTED, 0);
            }
        }
        if ( !ok )
            return CONN_REJECT;
    }

    CInfoBlock ib;
    ib.m_iIPversion = m_iIPversion;
    CInfoBlock::convert(m_pPeerAddr, m_iIPversion, ib.m_piIP);
    if (m_pCache->lookup(&ib) >= 0)
    {
        m_iRTT = ib.m_iRTT;
        m_iBandwidth = ib.m_iBandwidth;
    }

    setupCC();

    // And, I am connected too.
    m_bConnecting = false;
    m_bConnected = true;

    // register this socket for receiving data packets
    m_pRNode->m_bOnList = true;
    m_pRcvQueue->setNewEntry(this);

    // Remove from rendezvous queue (in this particular case it's
    // actually removing the socket that undergoes asynchronous HS processing).
    // Removing at THIS point because since when setNewEntry is called,
    // the next iteration in the CRcvQueue::worker loop will be dispatching
    // packets normally, as within-connection, so the "connector" won't
    // play any role since this time.
    // The connector, however, must stay alive until the setNewEntry is called
    // because otherwise the packets that are coming for this socket before the
    // connection process is complete will be rejected as "attack", instead of
    // being enqueued for later pickup from the queue.
    m_pRcvQueue->removeConnector(m_SocketID, synchro);

    // acknowledge the management module.
    s_UDTUnited.connect_complete(m_SocketID);

    // acknowledde any waiting epolls to write
    s_UDTUnited.m_EPoll.update_events(m_SocketID, m_sPollID, UDT_EPOLL_OUT, true);

    LOGC(mglog.Note, log << "Connection established to: " << SockaddrToString(m_pPeerAddr));

    return CONN_ACCEPT;
}

void CUDT::checkUpdateCryptoKeyLen(const char* loghdr SRT_ATR_UNUSED, int32_t typefield)
{
    int enc_flags = SrtHSRequest::SRT_HSTYPE_ENCFLAGS::unwrap(typefield);

    // potentially 0-7 values are possible.
    // When 0, don't change anything - it should rely on the value 0.
    // When 1, 5, 6, 7, this is kinda internal error - ignore.
    if (enc_flags >= 2 && enc_flags <= 4) // 2 = 128, 3 = 192, 4 = 256
    {
        int rcv_pbkeylen = SrtHSRequest::SRT_PBKEYLEN_BITS::wrap(enc_flags);
        if (m_iSndCryptoKeyLen == 0)
        {
            m_iSndCryptoKeyLen = rcv_pbkeylen;
            HLOGC(mglog.Debug, log << loghdr << ": PBKEYLEN adopted from advertised value: " << m_iSndCryptoKeyLen);
        }
        else if (m_iSndCryptoKeyLen != rcv_pbkeylen)
        {
            // Conflict. Use SRTO_SENDER flag to check if this side should accept
            // the enforcement, otherwise simply let it win.
            if (!m_bDataSender)
            {
                LOGC(mglog.Warn, log << loghdr << ": PBKEYLEN conflict - OVERRIDDEN " << m_iSndCryptoKeyLen
                       << " by " << rcv_pbkeylen << " from PEER (as AGENT is not SRTO_SENDER)");
                m_iSndCryptoKeyLen = rcv_pbkeylen;
            }
            else
            {
                LOGC(mglog.Warn, log << loghdr << ": PBKEYLEN conflict - keep " << m_iSndCryptoKeyLen << "; peer-advertised PBKEYLEN "
                        << rcv_pbkeylen << " rejected because Agent is SRTO_SENDER");
            }
        }
    }
    else if (enc_flags != 0)
    {
        LOGC(mglog.Error, log << loghdr << ": IPE: enc_flags outside allowed 2, 3, 4: " << enc_flags);
    }
    else
    {
        HLOGC(mglog.Debug, log << loghdr << ": No encryption flags found in type field: " << typefield);
    }
}

// Rendezvous
void CUDT::rendezvousSwitchState(ref_t<UDTRequestType> rsptype, ref_t<bool> needs_extension, ref_t<bool> needs_hsrsp)
{
    UDTRequestType req = m_ConnRes.m_iReqType;
    int hs_flags = SrtHSRequest::SRT_HSTYPE_HSFLAGS::unwrap(m_ConnRes.m_iType);
    bool has_extension = !!hs_flags; // it holds flags, if no flags, there are no extensions.

    const HandshakeSide& hsd = m_SrtHsSide;
    // Note important possibilities that are considered here:

    // 1. The serial arrangement. This happens when one party has missed the
    // URQ_WAVEAHAND message, it sent its own URQ_WAVEAHAND message, and then the
    // firstmost message it received from the peer is URQ_CONCLUSION, as a response
    // for agent's URQ_WAVEAHAND.
    //
    // In this case, Agent switches to RDV_FINE state and Peer switches to RDV_ATTENTION state.
    //
    // 2. The parallel arrangement. This happens when the URQ_WAVEAHAND message sent
    // by both parties are almost in a perfect synch (a rare, but possible case). In this
    // case, both parties receive one another's URQ_WAVEAHAND message and both switch to
    // RDV_ATTENTION state.
    //
    // It's not possible to predict neither which arrangement will happen, or which
    // party will be RDV_FINE in case when the serial arrangement has happened. What
    // will actually happen will depend on random conditions.
    //
    // No matter this randomity, we have a limited number of possible conditions:
    //
    // Stating that "agent" is the party that has received the URQ_WAVEAHAND in whatever
    // arrangement, we are certain, that "agent" switched to RDV_ATTENTION, and peer:
    //
    // - switched to RDV_ATTENTION state (so, both are in the same state independently)
    // - switched to RDV_FINE state (so, the message interchange is actually more-less sequenced)
    //
    // In particular, there's no possibility of a situation that both are in RDV_FINE state
    // because the agent can switch to RDV_FINE state only if it received URQ_CONCLUSION from
    // the peer, while the peer could not send URQ_CONCLUSION without switching off RDV_WAVING
    // (actually to RDV_ATTENTION). There's also no exit to RDV_FINE from RDV_ATTENTION.

    // DEFAULT STATEMENT: don't attach extensions to URQ_CONCLUSION, neither HSREQ nor HSRSP.
    *needs_extension = false;
    *needs_hsrsp = false;

    string reason;

#if ENABLE_HEAVY_LOGGING

    HLOGC(mglog.Debug, log << "rendezvousSwitchState: HS: " << m_ConnRes.show());

    struct LogAtTheEnd
    {
        CHandShake::RendezvousState ost;
        UDTRequestType orq;
        const CHandShake::RendezvousState& nst;
        const UDTRequestType& nrq;
        bool& needext;
        bool& needrsp;
        string& reason;

        ~LogAtTheEnd()
        {
            HLOGC(mglog.Debug, log << "rendezvousSwitchState: STATE["
                << CHandShake::RdvStateStr(ost) << "->" << CHandShake::RdvStateStr(nst) << "] REQTYPE["
                << RequestTypeStr(orq) << "->" << RequestTypeStr(nrq) << "] "
                << "ext:" << (needext ? (needrsp ? "HSRSP" : "HSREQ") : "NONE")
                << (reason == "" ? string() : "reason:" + reason));
        }
      } l_logend = {m_RdvState, req, m_RdvState, *rsptype, *needs_extension, *needs_hsrsp, reason};

#endif

    switch (m_RdvState)
    {
    case CHandShake::RDV_INVALID: return;

    case CHandShake::RDV_WAVING:
        {
            if ( req == URQ_WAVEAHAND )
            {
                m_RdvState = CHandShake::RDV_ATTENTION;

                // NOTE: if this->isWinner(), attach HSREQ
                *rsptype = URQ_CONCLUSION;
                if ( hsd == HSD_INITIATOR )
                    *needs_extension = true;
                return;
            }

            if ( req == URQ_CONCLUSION )
            {
                m_RdvState = CHandShake::RDV_FINE;
                *rsptype = URQ_CONCLUSION;

                *needs_extension = true; // (see below - this needs to craft either HSREQ or HSRSP)
                // if this->isWinner(), then craft HSREQ for that response.
                // if this->isLoser(), then this packet should bring HSREQ, so craft HSRSP for the response.
                if ( hsd == HSD_RESPONDER )
                    *needs_hsrsp = true;
                return;
            }

        }
        reason = "WAVING -> WAVEAHAND or CONCLUSION";
        break;

    case CHandShake::RDV_ATTENTION:
        {
            if ( req == URQ_WAVEAHAND )
            {
                // This is only possible if the URQ_CONCLUSION sent to the peer
                // was lost on track. The peer is then simply unaware that the
                // agent has switched to ATTENTION state and continues sending
                // waveahands. In this case, just remain in ATTENTION state and
                // retry with URQ_CONCLUSION, as normally.
                *rsptype = URQ_CONCLUSION;
                if ( hsd == HSD_INITIATOR )
                    *needs_extension = true;
                return;
            }

            if ( req == URQ_CONCLUSION )
            {
                // We have two possibilities here:
                //
                // WINNER (HSD_INITIATOR): send URQ_AGREEMENT
                if ( hsd == HSD_INITIATOR )
                {
                    // WINNER should get a response with HSRSP, otherwise this is kinda empty conclusion.
                    // If no HSRSP attached, stay in this state.
                    if (hs_flags == 0)
                    {
                        HLOGC(mglog.Debug, log << "rendezvousSwitchState: "
                            "{INITIATOR}[ATTENTION] awaits CONCLUSION+HSRSP, got CONCLUSION, remain in [ATTENTION]");
                        *rsptype = URQ_CONCLUSION;
                        *needs_extension = true; // If you expect to receive HSRSP, continue sending HSREQ
                        return;
                    }
                    m_RdvState = CHandShake::RDV_CONNECTED;
                    *rsptype = URQ_AGREEMENT;
                    return;
                }

                // LOSER (HSD_RESPONDER): send URQ_CONCLUSION and attach HSRSP extension, then expect URQ_AGREEMENT
                if ( hsd == HSD_RESPONDER )
                {
                    // If no HSREQ attached, stay in this state.
                    // (Although this seems completely impossible).
                    if (hs_flags == 0)
                    {
                        LOGC(mglog.Warn, log << "rendezvousSwitchState: (IPE!)"
                            "{RESPONDER}[ATTENTION] awaits CONCLUSION+HSREQ, got CONCLUSION, remain in [ATTENTION]");
                        *rsptype = URQ_CONCLUSION;
                        *needs_extension = false; // If you received WITHOUT extensions, respond WITHOUT extensions (wait for the right message)
                        return;
                    }
                    m_RdvState = CHandShake::RDV_INITIATED;
                    *rsptype = URQ_CONCLUSION;
                    *needs_extension = true;
                    *needs_hsrsp = true;
                    return;
                }

                LOGC(mglog.Error, log << "RENDEZVOUS COOKIE DRAW! Cannot resolve to a valid state.");
                // Fallback for cookie draw
                m_RdvState = CHandShake::RDV_INVALID;
                *rsptype = URQ_ERROR_REJECT;
                return;
            }

            if ( req == URQ_AGREEMENT )
            {
                // This means that the peer has received our URQ_CONCLUSION, but
                // the agent missed the peer's URQ_CONCLUSION (received only initial
                // URQ_WAVEAHAND).
                if ( hsd == HSD_INITIATOR )
                {
                    // In this case the missed URQ_CONCLUSION was sent without extensions,
                    // whereas the peer received our URQ_CONCLUSION with HSREQ, and therefore
                    // it sent URQ_AGREEMENT already with HSRSP. This isn't a problem for
                    // us, we can go on with it, especially that the peer is already switched
                    // into CHandShake::RDV_CONNECTED state.
                    m_RdvState = CHandShake::RDV_CONNECTED;

                    // Both sides are connected, no need to send anything anymore.
                    *rsptype = URQ_DONE;
                    return;
                }

                if ( hsd == HSD_RESPONDER )
                {
                    // In this case the missed URQ_CONCLUSION was sent with extensions, so
                    // we have to request this once again. Send URQ_CONCLUSION in order to
                    // inform the other party that we need the conclusion message once again.
                    // The ATTENTION state should be maintained.
                    *rsptype = URQ_CONCLUSION;
                    *needs_extension = true;
                    *needs_hsrsp = true;
                    return;
                }
            }

        }
        reason = "ATTENTION -> WAVEAHAND(conclusion), CONCLUSION(agreement/conclusion), AGREEMENT (done/conclusion)";
        break;

    case CHandShake::RDV_FINE:
        {
            // In FINE state we can't receive URQ_WAVEAHAND because if the peer has already
            // sent URQ_CONCLUSION, it's already in CHandShake::RDV_ATTENTION, and in this state it can
            // only send URQ_CONCLUSION, whereas when it isn't in CHandShake::RDV_ATTENTION, it couldn't
            // have sent URQ_CONCLUSION, and if it didn't, the agent wouldn't be in CHandShake::RDV_FINE state.

            if ( req == URQ_CONCLUSION )
            {
                // There's only one case when it should receive CONCLUSION in FINE state:
                // When it's the winner. If so, it should then contain HSREQ extension.
                // In case of loser, it shouldn't receive CONCLUSION at all - it should
                // receive AGREEMENT.

                // The winner case, received CONCLUSION + HSRSP - switch to CONNECTED and send AGREEMENT.
                // So, check first if HAS EXTENSION

                bool correct_switch = false;
                if ( hsd == HSD_INITIATOR && !has_extension )
                {
                    // Received REPEATED empty conclusion that has initially switched it into FINE state.
                    // To exit FINE state we need the CONCLUSION message with HSRSP.
                    HLOGC(mglog.Debug, log << "rendezvousSwitchState: {INITIATOR}[FINE] <CONCLUSION without HSRSP. Stay in [FINE], await CONCLUSION+HSRSP");
                }
                else if ( hsd == HSD_RESPONDER )
                {
                    // In FINE state the RESPONDER expects only to be sent AGREEMENT.
                    // It has previously received CONCLUSION in WAVING state and this has switched
                    // it to FINE state. That CONCLUSION message should have contained extension,
                    // so if this is a repeated CONCLUSION+HSREQ, it should be responded with
                    // CONCLUSION+HSRSP.
                    HLOGC(mglog.Debug, log << "rendezvousSwitchState: {RESPONDER}[FINE] <CONCLUSION. Stay in [FINE], await AGREEMENT");
                }
                else
                {
                    correct_switch = true;
                }

                if ( !correct_switch )
                {
                    *rsptype = URQ_CONCLUSION;
                    // initiator should send HSREQ, responder HSRSP,
                    // in both cases extension is needed
                    *needs_extension = true;
                    *needs_hsrsp = hsd == HSD_RESPONDER;
                    return;
                }

                m_RdvState = CHandShake::RDV_CONNECTED;
                *rsptype = URQ_AGREEMENT;
                return;
            }

            if ( req == URQ_AGREEMENT )
            {
                // The loser case, the agreement was sent in response to conclusion that
                // already carried over the HSRSP extension.

                // There's a theoretical case when URQ_AGREEMENT can be received in case of
                // parallel arrangement, while the agent is already in CHandShake::RDV_CONNECTED state.
                // This will be dispatched in the main loop and discarded.

                m_RdvState = CHandShake::RDV_CONNECTED;
                *rsptype = URQ_DONE;
                return;
            }

        }

        reason = "FINE -> CONCLUSION(agreement), AGREEMENT(done)";
        break;
    case CHandShake::RDV_INITIATED:
        {
            // In this state we just wait for URQ_AGREEMENT, which should cause it to
            // switch to CONNECTED. No response required.
            if ( req == URQ_AGREEMENT )
            {
                // No matter in which state we'd be, just switch to connected.
                if (m_RdvState == CHandShake::RDV_CONNECTED)
                {
                    HLOGC(mglog.Debug, log << "<-- AGREEMENT: already connected");
                }
                else
                {
                    HLOGC(mglog.Debug, log << "<-- AGREEMENT: switched to connected");
                }
                m_RdvState = CHandShake::RDV_CONNECTED;
                *rsptype = URQ_DONE;
                return;
            }

            if ( req == URQ_CONCLUSION )
            {
                // Receiving conclusion in this state means that the other party
                // didn't get our conclusion, so send it again, the same as when
                // exiting the ATTENTION state.
                *rsptype = URQ_CONCLUSION;
                if ( hsd == HSD_RESPONDER )
                {
                    HLOGC(mglog.Debug, log << "rendezvousSwitchState: "
                        "{RESPONDER}[INITIATED] awaits AGREEMENT, "
                        "got CONCLUSION, sending CONCLUSION+HSRSP");
                    *needs_extension = true;
                    *needs_hsrsp = true;
                    return;
                }

                // Loser, initiated? This may only happen in parallel arrangement, where
                // the agent exchanges empty conclusion messages with the peer, simultaneously
                // exchanging HSREQ-HSRSP conclusion messages. Check if THIS message contained
                // HSREQ, and set responding HSRSP in that case.
                if ( hs_flags == 0 )
                {
                    HLOGC(mglog.Debug, log << "rendezvousSwitchState: "
                        "{INITIATOR}[INITIATED] awaits AGREEMENT, "
                        "got empty CONCLUSION, STILL RESPONDING CONCLUSION+HSRSP");
                }
                else
                {

                    HLOGC(mglog.Debug, log << "rendezvousSwitchState: "
                            "{INITIATOR}[INITIATED] awaits AGREEMENT, "
                            "got CONCLUSION+HSREQ, responding CONCLUSION+HSRSP");
                }
                *needs_extension = true;
                *needs_hsrsp = true;
                return;
            }
        }

        reason = "INITIATED -> AGREEMENT(done)";
        break;

    case CHandShake::RDV_CONNECTED:
        // Do nothing. This theoretically should never happen.
        *rsptype = URQ_DONE;
        return;
    }

    HLOGC(mglog.Debug, log << "rendezvousSwitchState: INVALID STATE TRANSITION, result: INVALID");
    // All others are treated as errors
    m_RdvState = CHandShake::RDV_WAVING;
    *rsptype = URQ_ERROR_INVALID;
}

/*
* Timestamp-based Packet Delivery (TsbPd) thread
* This thread runs only if TsbPd mode is enabled
* Hold received packets until its time to 'play' them, at PktTimeStamp + TsbPdDelay.
*/
void* CUDT::tsbpd(void* param)
{
   CUDT* self = (CUDT*)param;

   THREAD_STATE_INIT("SRT:TsbPd");

   CGuard::enterCS(self->m_RecvLock);
   self->m_bTsbPdAckWakeup = true;
   while (!self->m_bClosing)
   {
      int32_t current_pkt_seq = 0;
      uint64_t tsbpdtime = 0;
      bool rxready = false;

      CGuard::enterCS(self->m_AckLock);

#ifdef SRT_ENABLE_RCVBUFSZ_MAVG
      self->m_pRcvBuffer->updRcvAvgDataSize(CTimer::getTime());
#endif

      if (self->m_bTLPktDrop)
      {
          int32_t skiptoseqno = -1;
          bool passack = true; //Get next packet to wait for even if not acked

          rxready = self->m_pRcvBuffer->getRcvFirstMsg(Ref(tsbpdtime), Ref(passack), Ref(skiptoseqno), Ref(current_pkt_seq));
          /*
           * VALUES RETURNED:
           *
           * rxready:     if true, packet at head of queue ready to play
           * tsbpdtime:   timestamp of packet at head of queue, ready or not. 0 if none.
           * passack:     if true, ready head of queue not yet acknowledged
           * skiptoseqno: sequence number of packet at head of queue if ready to play but
           *              some preceeding packets are missing (need to be skipped). -1 if none. 
           */
          if (rxready)
          {
             /* Packet ready to play according to time stamp but... */
             int seqlen = CSeqNo::seqoff(self->m_iRcvLastSkipAck, skiptoseqno);

             if (skiptoseqno != -1 && seqlen > 0)
             {
                /* 
                * skiptoseqno != -1,
                * packet ready to play but preceeded by missing packets (hole).
                */

                /* Update drop/skip stats */
                self->m_iRcvDropTotal += seqlen;
                self->m_iTraceRcvDrop += seqlen;
                /* Estimate dropped/skipped bytes from average payload */
                int avgpayloadsz = self->m_pRcvBuffer->getRcvAvgPayloadSize();
                self->m_ullRcvBytesDropTotal += seqlen * avgpayloadsz;
                self->m_ullTraceRcvBytesDrop += seqlen * avgpayloadsz;

                self->unlose(self->m_iRcvLastSkipAck, CSeqNo::decseq(skiptoseqno)); //remove(from,to-inclusive)
                self->m_pRcvBuffer->skipData(seqlen);

                self->m_iRcvLastSkipAck = skiptoseqno;

#if ENABLE_LOGGING
                int64_t timediff = 0;
                if ( tsbpdtime )
                     timediff = int64_t(tsbpdtime) - int64_t(CTimer::getTime());
#if ENABLE_HEAVY_LOGGING
                HLOGC(tslog.Debug, log << self->CONID() << "tsbpd: DROPSEQ: up to seq=" << CSeqNo::decseq(skiptoseqno)
                    << " (" << seqlen << " packets) playable at " << FormatTime(tsbpdtime) << " delayed "
                    << (timediff/1000) << "." << (timediff%1000) << " ms");
#endif
                LOGC(dlog.Debug, log << "RCV-DROPPED packet delay=" << (timediff/1000) << "ms");
#endif

                tsbpdtime = 0; //Next sent ack will unblock
                rxready = false;
             }
             else if (passack)
             {
                /* Packets ready to play but not yet acknowledged (should occurs withing 10ms) */
                rxready = false;
                tsbpdtime = 0; //Next sent ack will unblock
             } /* else packet ready to play */
          } /* else packets not ready to play */
      }
      else
      {
          rxready = self->m_pRcvBuffer->isRcvDataReady(Ref(tsbpdtime), Ref(current_pkt_seq));
      }
      CGuard::leaveCS(self->m_AckLock);

      if (rxready)
      {
          HLOGC(tslog.Debug, log << self->CONID() << "tsbpd: PLAYING PACKET seq=" << current_pkt_seq
              << " (belated " << ((CTimer::getTime() - tsbpdtime)/1000.0) << "ms)");
         /*
         * There are packets ready to be delivered
         * signal a waiting "recv" call if there is any data available
         */
         if (self->m_bSynRecving)
         {
             pthread_cond_signal(&self->m_RecvDataCond);
         }
         /*
         * Set EPOLL_IN to wakeup any thread waiting on epoll
         */
         self->s_UDTUnited.m_EPoll.update_events(self->m_SocketID, self->m_sPollID, UDT_EPOLL_IN, true);
         CTimer::triggerEvent();
         tsbpdtime = 0;
      }

      if (tsbpdtime != 0)
      {
         int64_t timediff = int64_t(tsbpdtime) - int64_t(CTimer::getTime());
         /*
         * Buffer at head of queue is not ready to play.
         * Schedule wakeup when it will be.
         */
          self->m_bTsbPdAckWakeup = false;
          THREAD_PAUSED();
          HLOGC(tslog.Debug, log << self->CONID() << "tsbpd: FUTURE PACKET seq=" << current_pkt_seq
              << " T=" << FormatTime(tsbpdtime) << " - waiting " << (timediff/1000.0) << "ms");
          CTimer::condTimedWaitUS(&self->m_RcvTsbPdCond, &self->m_RecvLock, timediff);
          THREAD_RESUMED();
      }
      else
      {
         /*
         * We have just signaled epoll; or
         * receive queue is empty; or
         * next buffer to deliver is not in receive queue (missing packet in sequence).
         *
         * Block until woken up by one of the following event:
         * - All ready-to-play packets have been pulled and EPOLL_IN cleared (then loop to block until next pkt time if any)
         * - New buffers ACKed
         * - Closing the connection
         */
         HLOGC(tslog.Debug, log << self->CONID() << "tsbpd: no data, scheduling wakeup at ack");
         self->m_bTsbPdAckWakeup = true;
         THREAD_PAUSED();
         pthread_cond_wait(&self->m_RcvTsbPdCond, &self->m_RecvLock);
         THREAD_RESUMED();
      }
   }
   CGuard::leaveCS(self->m_RecvLock);
   THREAD_EXIT();
   HLOGC(tslog.Debug, log << self->CONID() << "tsbpd: EXITING");
   return NULL;
}

bool CUDT::prepareConnectionObjects(const CHandShake& hs, HandshakeSide hsd, CUDTException* eout)
{
    // This will be lazily created due to being the common
    // code with HSv5 rendezvous, in which this will be run
    // in a little bit "randomly selected" moment, but must
    // be run once in the whole connection process.
    if (m_pSndBuffer)
    {
        HLOGC(mglog.Debug, log << "prepareConnectionObjects: (lazy) already created.");
        return true;
    }

    bool bidirectional = false;
    if ( hs.m_iVersion > HS_VERSION_UDT4 )
    {
        bidirectional = true; // HSv5 is always bidirectional
    }

    // HSD_DRAW is received only if this side is listener.
    // If this side is caller with HSv5, HSD_INITIATOR should be passed.
    // If this is a rendezvous connection with HSv5, the handshake role
    // is taken from m_SrtHsSide field.
    if ( hsd == HSD_DRAW )
    {
        if ( bidirectional )
        {
            hsd = HSD_RESPONDER;   // In HSv5, listener is always RESPONDER and caller always INITIATOR.
        }
        else
        {
            hsd = m_bDataSender ? HSD_INITIATOR : HSD_RESPONDER;
        }
    }

    try
    {
        m_pSndBuffer = new CSndBuffer(32, m_iMaxSRTPayloadSize);
        m_pRcvBuffer = new CRcvBuffer(&(m_pRcvQueue->m_UnitQueue), m_iRcvBufSize);
        // after introducing lite ACK, the sndlosslist may not be cleared in time, so it requires twice space.
        m_pSndLossList = new CSndLossList(m_iFlowWindowSize * 2);
        m_pRcvLossList = new CRcvLossList(m_iFlightFlagSize);
    }
    catch (...)
    {
        // Simply reject. 
        if ( eout )
        {
            *eout = CUDTException(MJ_SYSTEMRES, MN_MEMORY, 0);
        }
        return false;
    }

    if (!createCrypter(hsd, bidirectional)) // Make sure CC is created (lazy)
        return false;

    return true;
}

void CUDT::acceptAndRespond(const sockaddr* peer, CHandShake* hs, const CPacket& hspkt)
{
   HLOGC(mglog.Debug, log << "acceptAndRespond: setting up data according to handshake");

   CGuard cg(m_ConnectionLock);

   m_ullRcvPeerStartTime = 0; // will be set correctly at SRT HS

   // Uses the smaller MSS between the peers
   if (hs->m_iMSS > m_iMSS)
      hs->m_iMSS = m_iMSS;
   else
      m_iMSS = hs->m_iMSS;

   // exchange info for maximum flow window size
   m_iFlowWindowSize = hs->m_iFlightFlagSize;
   hs->m_iFlightFlagSize = (m_iRcvBufSize < m_iFlightFlagSize)? m_iRcvBufSize : m_iFlightFlagSize;

   m_iPeerISN = hs->m_iISN;

   m_iRcvLastAck = hs->m_iISN;
#ifdef ENABLE_LOGGING
   m_iDebugPrevLastAck = m_iRcvLastAck;
#endif
   m_iRcvLastSkipAck = m_iRcvLastAck;
   m_iRcvLastAckAck = hs->m_iISN;
   m_iRcvCurrSeqNo = hs->m_iISN - 1;

   m_PeerID = hs->m_iID;
   hs->m_iID = m_SocketID;

   // use peer's ISN and send it back for security check
   m_iISN = hs->m_iISN;

   m_iLastDecSeq = m_iISN - 1;
   m_iSndLastAck = m_iISN;
   m_iSndLastDataAck = m_iISN;
   m_iSndLastFullAck = m_iISN;
   m_iSndCurrSeqNo = m_iISN - 1;
   m_iSndLastAck2 = m_iISN;
   m_ullSndLastAck2Time = CTimer::getTime();

   // this is a reponse handshake
   hs->m_iReqType = URQ_CONCLUSION;

   if ( hs->m_iVersion > HS_VERSION_UDT4 )
   {
       // The version is agreed; this code is executed only in case
       // when AGENT is listener. In this case, conclusion response
       // must always contain HSv5 handshake extensions.
       hs->m_extension = true;
   }

   // get local IP address and send the peer its IP address (because UDP cannot get local IP address)
   memcpy(m_piSelfIP, hs->m_piPeerIP, 16);
   CIPAddress::ntop(peer, hs->m_piPeerIP, m_iIPversion);

   int udpsize = m_iMSS - CPacket::UDP_HDR_SIZE;
   m_iMaxSRTPayloadSize = udpsize - CPacket::HDR_SIZE;
   HLOGC(mglog.Debug, log << "acceptAndRespond: PAYLOAD SIZE: " << m_iMaxSRTPayloadSize);

   // Prepare all structures
   if (!prepareConnectionObjects(*hs, HSD_DRAW, 0))
   {
       HLOGC(mglog.Debug, log << "acceptAndRespond: prepareConnectionObjects failed - responding with REJECT.");
       // If the SRT Handshake extension was provided and wasn't interpreted
       // correctly, the connection should be rejected.
       //
       // Respond with the rejection message and exit with exception
       // so that the caller will know that this new socket should be deleted.
       hs->m_iReqType = URQ_ERROR_REJECT;
       throw CUDTException(MJ_SETUP, MN_REJECTED, 0);
   }
   // Since now you can use m_pCryptoControl

   CInfoBlock ib;
   ib.m_iIPversion = m_iIPversion;
   CInfoBlock::convert(peer, m_iIPversion, ib.m_piIP);
   if (m_pCache->lookup(&ib) >= 0)
   {
      m_iRTT = ib.m_iRTT;
      m_iBandwidth = ib.m_iBandwidth;
   }

   // This should extract the HSREQ and KMREQ portion in the handshake packet.
   // This could still be a HSv4 packet and contain no such parts, which will leave
   // this entity as "non-SRT-handshaken", and await further HSREQ and KMREQ sent
   // as UMSG_EXT.
   uint32_t kmdata[SRTDATA_MAXSIZE];
   size_t kmdatasize = SRTDATA_MAXSIZE;
   if ( !interpretSrtHandshake(*hs, hspkt, kmdata, &kmdatasize) )
   {
       HLOGC(mglog.Debug, log << "acceptAndRespond: interpretSrtHandshake failed - responding with REJECT.");
       // If the SRT Handshake extension was provided and wasn't interpreted
       // correctly, the connection should be rejected.
       //
       // Respond with the rejection message and return false from
       // this function so that the caller will know that this new
       // socket should be deleted.
       hs->m_iReqType = URQ_ERROR_REJECT;
       throw CUDTException(MJ_SETUP, MN_REJECTED, 0);
   }

   setupCC();

   m_pPeerAddr = (AF_INET == m_iIPversion) ? (sockaddr*)new sockaddr_in : (sockaddr*)new sockaddr_in6;
   memcpy(m_pPeerAddr, peer, (AF_INET == m_iIPversion) ? sizeof(sockaddr_in) : sizeof(sockaddr_in6));

   // And of course, it is connected.
   m_bConnected = true;

   // register this socket for receiving data packets
   m_pRNode->m_bOnList = true;
   m_pRcvQueue->setNewEntry(this);

   //send the response to the peer, see listen() for more discussions about this
   // XXX Here create CONCLUSION RESPONSE with:
   // - just the UDT handshake, if HS_VERSION_UDT4,
   // - if higher, the UDT handshake, the SRT HSRSP, the SRT KMRSP
   size_t size = m_iMaxSRTPayloadSize;
   // Allocate the maximum possible memory for an SRT payload.
   // This is a maximum you can send once.
   CPacket response;
   response.setControl(UMSG_HANDSHAKE);
   response.allocate(size);

   // This will serialize the handshake according to its current form.
   HLOGC(mglog.Debug, log << "acceptAndRespond: creating CONCLUSION response (HSv5: with HSRSP/KMRSP) buffer size=" << size);
   if (!createSrtHandshake(Ref(response), Ref(*hs), SRT_CMD_HSRSP, SRT_CMD_KMRSP, kmdata, kmdatasize))
   {
       LOGC(mglog.Error, log << "acceptAndRespond: error creating handshake response");
       throw CUDTException(MJ_SETUP, MN_REJECTED, 0);
   }

   // Set target socket ID to the value from received handshake's source ID.
   response.m_iID = m_PeerID;

#if ENABLE_HEAVY_LOGGING
   {
       // To make sure what REALLY is being sent, parse back the handshake
       // data that have been just written into the buffer.
       CHandShake debughs;
       debughs.load_from(response.m_pcData, response.getLength());
       HLOGC(mglog.Debug, log << CONID() << "acceptAndRespond: sending HS to peer, reqtype="
           << RequestTypeStr(debughs.m_iReqType) << " version=" << debughs.m_iVersion
           << " (connreq:" << RequestTypeStr(m_ConnReq.m_iReqType)
           << "), target_socket=" << response.m_iID << ", my_socket=" << debughs.m_iID);
   }
#endif
   m_pSndQueue->sendto(peer, response);
}


// This function is required to be called when a caller receives an INDUCTION
// response from the listener and would like to create a CONCLUSION that includes
// the SRT handshake extension. This extension requires that the crypter object
// be created, but it's still too early for it to be completely configured.
// This function then precreates the object so that the handshake extension can
// be created, as this happens before the completion of the connection (and
// therefore configuration of the crypter object), which can only take place upon
// reception of CONCLUSION response from the listener.
bool CUDT::createCrypter(HandshakeSide side, bool bidirectional)
{
    // Lazy initialization
    if ( m_pCryptoControl )
        return true;

    // Write back this value, when it was just determined.
    m_SrtHsSide = side;

    m_pCryptoControl.reset(new CCryptoControl(this, m_SocketID));

    // XXX These below are a little bit controversial.
    // These data should probably be filled only upon
    // reception of the conclusion handshake - otherwise
    // they have outdated values.
    if ( bidirectional )
        m_bTwoWayData = true;

    m_pCryptoControl->setCryptoSecret(m_CryptoSecret);

    if ( bidirectional || m_bDataSender )
    {
        HLOGC(mglog.Debug, log << "createCrypter: setting RCV/SND KeyLen=" << m_iSndCryptoKeyLen);
        m_pCryptoControl->setCryptoKeylen(m_iSndCryptoKeyLen);
    }

    return m_pCryptoControl->init(side, bidirectional);
}

void CUDT::setupCC()
{
    // Prepare configuration object,
    // Create the CCC object and configure it.

    // UDT also sets back the congestion window: ???
    // m_dCongestionWindow = m_pCC->m_dCWndSize;

    // XXX Not sure about that. May happen that AGENT wants
    // tsbpd mode, but PEER doesn't, even in bidirectional mode.
    // This way, the reception side should get precedense.
    //if (bidirectional || m_bDataSender || m_bTwoWayData)
    //    m_bPeerTsbPd = m_bOPT_TsbPd;

    // Smoother will retrieve whatever parameters it needs
    // from *this.
    m_Smoother.configure(this);

    // XXX Configure FEC module
    if (m_OPT_PktFilterConfigString != "")
    {
        // This string, when nonempty, defines that the corrector shall be
        // configured. Otherwise it's left uninitialized.

        // At this point we state everything is checked and the appropriate
        // corrector type is already selected, so now create it.
        HLOGC(mglog.Debug, log << "FEC: Configuring Corrector: " << m_OPT_PktFilterConfigString);
        m_PacketFilter.configure(this, m_pRcvBuffer->getUnitQueue(), m_OPT_PktFilterConfigString);

        m_PktFilterRexmitLevel = m_PacketFilter.arqLevel();
    }

    // Override the value of minimum NAK interval, per Smoother's wish.
    // When default 0 value is returned, the current value set by CUDT
    // is preserved.
    uint64_t min_nak_tk = m_Smoother->minNAKInterval();
    if ( min_nak_tk )
        m_ullMinNakInt_tk = min_nak_tk;

    HLOGC(mglog.Debug, log << "setupCC: setting parameters: mss=" << m_iMSS
        << " maxCWNDSize/FlowWindowSize=" << m_iFlowWindowSize
        << " rcvrate=" << m_iDeliveryRate << "p/s (" << m_iByteDeliveryRate << "B/S)"
        << " rtt=" << m_iRTT
        << " bw=" << m_iBandwidth);

    updateCC(TEV_INIT, TEV_INIT_RESET);
}

void CUDT::considerLegacySrtHandshake(uint64_t timebase)
{
    // Do a fast pre-check first - this simply declares that agent uses HSv5
    // and the legacy SRT Handshake is not to be done. Second check is whether
    // agent is sender (=initiator in HSv4).
    if ( !isTsbPd() || !m_bDataSender )
        return;

    if (m_iSndHsRetryCnt <= 0)
    {
        HLOGC(mglog.Debug, log << "Legacy HSREQ: not needed, expire counter=" << m_iSndHsRetryCnt);
        return;
    }

    uint64_t now = CTimer::getTime();
    if (timebase != 0)
    {
        // Then this should be done only if it's the right time,
        // the TSBPD mode is on, and when the counter is "still rolling".
        /*
         * SRT Handshake with peer:
         * If...
         * - we want TsbPd mode; and
         * - we have not tried more than CSRTCC_MAXRETRY times (peer may not be SRT); and
         * - and did not get answer back from peer
         * - last sent handshake req should have been replied (RTT*1.5 elapsed); and
         * then (re-)send handshake request.
         */
        if ( timebase > now ) // too early
        {
            HLOGC(mglog.Debug, log << "Legacy HSREQ: TOO EARLY, will still retry " << m_iSndHsRetryCnt << " times");
            return;
        }
    }
    // If 0 timebase, it means that this is the initial sending with the very first
    // payload packet sent. Send only if this is still set to maximum+1 value.
    else if (m_iSndHsRetryCnt < SRT_MAX_HSRETRY+1)
    {
        HLOGC(mglog.Debug, log << "Legacy HSREQ: INITIAL, REPEATED, so not to be done. Will repeat on sending " << m_iSndHsRetryCnt << " times");
        return;
    }

    HLOGC(mglog.Debug, log << "Legacy HSREQ: SENDING, will repeat " << m_iSndHsRetryCnt << " times if no response");
    m_iSndHsRetryCnt--;
    m_ullSndHsLastTime_us = now;
    sendSrtMsg(SRT_CMD_HSREQ);
}

void CUDT::checkSndTimers(Whether2RegenKm regen)
{
    if (m_SrtHsSide == HSD_INITIATOR)
    {
        HLOGC(mglog.Debug, log << "checkSndTimers: HS SIDE: INITIATOR, considering legacy handshake with timebase");
        // Legacy method for HSREQ, only if initiator.
        considerLegacySrtHandshake(m_ullSndHsLastTime_us + m_iRTT*3/2);
    }
    else
    {
        HLOGC(mglog.Debug, log << "checkSndTimers: HS SIDE: " << (m_SrtHsSide == HSD_RESPONDER ? "RESPONDER" : "DRAW (IPE?)")
                << " - not considering legacy handshake");
    }

    // This must be done always on sender, regardless of HS side.
    // When regen == DONT_REGEN_KM, it's a handshake call, so do
    // it only for initiator.
    if (regen || m_SrtHsSide == HSD_INITIATOR)
    {
        // Don't call this function in "non-regen mode" (sending only),
        // if this side is RESPONDER. This shall be called only with
        // regeneration request, which is required by the sender.
        m_pCryptoControl->sendKeysToPeer(regen);
    }
}

void CUDT::addressAndSend(CPacket& pkt)
{
    pkt.m_iID = m_PeerID;
    pkt.m_iTimeStamp = int(CTimer::getTime() - m_StartTime);
    m_pSndQueue->sendto(m_pPeerAddr, pkt);
}


void CUDT::close()
{
   // NOTE: this function is called from within the garbage collector thread.

   if (!m_bOpened)
   {
      return;
   }

   HLOGC(mglog.Debug, log << CONID() << " - closing socket:");

   if (m_Linger.l_onoff != 0)
   {
      uint64_t entertime = CTimer::getTime();

      HLOGC(mglog.Debug, log << CONID() << " ... (linger)");
      while (!m_bBroken && m_bConnected && (m_pSndBuffer->getCurrBufSize() > 0)
              && (CTimer::getTime() - entertime < m_Linger.l_linger * uint64_t(1000000)))
      {
         // linger has been checked by previous close() call and has expired
         if (m_ullLingerExpiration >= entertime)
            break;

         if (!m_bSynSending)
         {
            // if this socket enables asynchronous sending, return immediately and let GC to close it later
            if (m_ullLingerExpiration == 0)
               m_ullLingerExpiration = entertime + m_Linger.l_linger * uint64_t(1000000);

            return;
         }

         #ifndef _WIN32
            timespec ts;
            ts.tv_sec = 0;
            ts.tv_nsec = 1000000;
            nanosleep(&ts, NULL);
         #else
            Sleep(1);
         #endif
      }
   }

   // remove this socket from the snd queue
   if (m_bConnected)
      m_pSndQueue->m_pSndUList->remove(this);

   /*
    * update_events below useless
    * removing usock for EPolls right after (remove_usocks) clears it (in other HAI patch).
    *
    * What is in EPoll shall be the responsibility of the application, if it want local close event,
    * it would remove the socket from the EPoll after close.
    */
   // trigger any pending IO events.
   s_UDTUnited.m_EPoll.update_events(m_SocketID, m_sPollID, UDT_EPOLL_ERR, true);
   // then remove itself from all epoll monitoring
   try
   {
      for (set<int>::iterator i = m_sPollID.begin(); i != m_sPollID.end(); ++ i)
         s_UDTUnited.m_EPoll.remove_usock(*i, m_SocketID);
   }
   catch (...)
   {
   }

   // XXX What's this, could any of the above actions make it !m_bOpened?
   if (!m_bOpened)
   {
      return;
   }

   // Inform the threads handler to stop.
   m_bClosing = true;

   HLOGC(mglog.Debug, log << CONID() << "CLOSING STATE. Acquiring connection lock");

   CGuard cg(m_ConnectionLock);

   // Signal the sender and recver if they are waiting for data.
   releaseSynch();

   HLOGC(mglog.Debug, log << CONID() << "CLOSING, removing from listener/connector");

   if (m_bListening)
   {
      m_bListening = false;
      m_pRcvQueue->removeListener(this);
   }
   else if (m_bConnecting)
   {
       m_pRcvQueue->removeConnector(m_SocketID);
   }

   if (m_bConnected)
   {
      if (!m_bShutdown)
      {
          HLOGC(mglog.Debug, log << CONID() << "CLOSING - sending SHUTDOWN to the peer");
          sendCtrl(UMSG_SHUTDOWN);
      }

      m_pCryptoControl->close();

      // Store current connection information.
      CInfoBlock ib;
      ib.m_iIPversion = m_iIPversion;
      CInfoBlock::convert(m_pPeerAddr, m_iIPversion, ib.m_piIP);
      ib.m_iRTT = m_iRTT;
      ib.m_iBandwidth = m_iBandwidth;
      m_pCache->update(&ib);

      m_bConnected = false;
   }

   if ( m_bTsbPd  && !pthread_equal(m_RcvTsbPdThread, pthread_t()))
   {
       HLOGC(mglog.Debug, log << "CLOSING, joining TSBPD thread...");
       void* retval;
       int ret SRT_ATR_UNUSED = pthread_join(m_RcvTsbPdThread, &retval);
       HLOGC(mglog.Debug, log << "... " << (ret == 0 ? "SUCCEEDED" : "FAILED"));
   }

   HLOGC(mglog.Debug, log << "CLOSING, joining send/receive threads");

   // waiting all send and recv calls to stop
   CGuard sendguard(m_SendLock);
   CGuard recvguard(m_RecvLock);

   CGuard::enterCS(m_AckLock);
   /* Release CCryptoControl internals (crypto context) under AckLock in case decrypt is in progress */
   m_pCryptoControl.reset();
   CGuard::leaveCS(m_AckLock);

   m_lSrtVersion = SRT_DEF_VERSION;
   m_lPeerSrtVersion = SRT_VERSION_UNK;
   m_lMinimumPeerSrtVersion = SRT_VERSION_MAJ1;
   m_ullRcvPeerStartTime = 0;

   m_bOpened = false;
}

/*
 Old, mostly original UDT based version of CUDT::send.
 Left for historical reasons.

int CUDT::send(const char* data, int len)
{
   // throw an exception if not connected
   if (m_bBroken || m_bClosing)
      throw CUDTException(MJ_CONNECTION, MN_CONNLOST, 0);
   else if (!m_bConnected || !m_Smoother.ready())
      throw CUDTException(MJ_CONNECTION, MN_NOCONN, 0);

   if (len <= 0)
      return 0;

   // Check if the current smoother accepts the call with given parameters.
   if (!m_Smoother->checkTransArgs(Smoother::STA_BUFFER, Smoother::STAD_SEND, data, len, -1, false))
      throw CUDTException(MJ_NOTSUP, MN_INVALBUFFERAPI, 0);

   CGuard sendguard(m_SendLock);

   if (m_pSndBuffer->getCurrBufSize() == 0)
   {
      // delay the EXP timer to avoid mis-fired timeout
      uint64_t currtime_tk;
      CTimer::rdtsc(currtime_tk);
      // (fix keepalive) m_ullLastRspTime_tk = currtime_tk;
      m_ullLastRspAckTime_tk = currtime_tk;
      m_iReXmitCount = 1;
   }
   if (sndBuffersLeft() <= 0)
   {
      if (!m_bSynSending)
         throw CUDTException(MJ_AGAIN, MN_WRAVAIL, 0);
      else
      {
          {
              // wait here during a blocking sending
              CGuard sendblock_lock(m_SendBlockLock);
              if (m_iSndTimeOut < 0)
              {
                  while (stillConnected() && (sndBuffersLeft() <= 0) && m_bPeerHealth)
                      pthread_cond_wait(&m_SendBlockCond, &m_SendBlockLock);
              }
              else
              {
                  uint64_t exptime = CTimer::getTime() + m_iSndTimeOut * uint64_t(1000);
                  timespec locktime;

                  locktime.tv_sec = exptime / 1000000;
                  locktime.tv_nsec = (exptime % 1000000) * 1000;

                  while (stillConnected() && (sndBuffersLeft() <= 0) && m_bPeerHealth && (CTimer::getTime() < exptime))
                      pthread_cond_timedwait(&m_SendBlockCond, &m_SendBlockLock, &locktime);
              }
          }

         // check the connection status
         if (m_bBroken || m_bClosing)
            throw CUDTException(MJ_CONNECTION, MN_CONNLOST, 0);
         else if (!m_bConnected)
            throw CUDTException(MJ_CONNECTION, MN_NOCONN, 0);
         else if (!m_bPeerHealth)
         {
            m_bPeerHealth = true;
            throw CUDTException(MJ_PEERERROR);
         }
      }
   }

   if (sndBuffersLeft() <= 0)
   {
      if (m_iSndTimeOut >= 0)
         throw CUDTException(MJ_AGAIN, MN_XMTIMEOUT, 0);

      return 0;
   }

   int size = min(len, sndBuffersLeft() * m_iMaxSRTPayloadSize);

   // record total time used for sending
   if (m_pSndBuffer->getCurrBufSize() == 0)
      m_llSndDurationCounter = CTimer::getTime();

   // insert the user buffer into the sending list
   m_pSndBuffer->addBuffer(data, size); // inorder=false, ttl=-1

   // insert this socket to snd list if it is not on the list yet
   m_pSndQueue->m_pSndUList->update(this, CSndUList::DONT_RESCHEDULE);

   if (sndBuffersLeft() <= 0)
   {
      // write is not available any more
      s_UDTUnited.m_EPoll.update_events(m_SocketID, m_sPollID, UDT_EPOLL_OUT, false);
   }

   return size;
}
*/

int CUDT::receiveBuffer(char* data, int len)
{
    if (!m_Smoother->checkTransArgs(Smoother::STA_BUFFER, Smoother::STAD_RECV, data, len, -1, false))
        throw CUDTException(MJ_NOTSUP, MN_INVALBUFFERAPI, 0);

    CGuard recvguard(m_RecvLock);

    if ((m_bBroken || m_bClosing) && !m_pRcvBuffer->isRcvDataReady())
    {
        if (m_bShutdown)
        {
            // For stream API, return 0 as a sign of EOF for transmission.
            // That's a bit controversial because theoretically the
            // UMSG_SHUTDOWN message may be lost as every UDP packet, although
            // another theory states that this will never happen because this
            // packet has a total size of 42 bytes and such packets are
            // declared as never dropped - but still, this is UDP so there's no
            // guarantee.

            // The most reliable way to inform the party that the transmission
            // has ended would be to send a single empty packet (that is,
            // a data packet that contains only an SRT header in the UDP
            // payload), which is a normal data packet that can undergo
            // normal sequence check and retransmission rules, so it's ensured
            // that this packet will be received. Receiving such a packet should
            // make this function return 0, potentially also without breaking
            // the connection and potentially also with losing no ability to
            // send some larger portion of data next time.
            HLOGC(mglog.Debug, log << "STREAM API, SHUTDOWN: marking as EOF");
            return 0;
        }
        HLOGC(mglog.Debug, log << (m_bMessageAPI ? "MESSAGE" : "STREAM") << " API, " << (m_bShutdown?"":"no") << " SHUTDOWN. Reporting as BROKEN.");
        throw CUDTException(MJ_CONNECTION, MN_CONNLOST, 0);
    }


    if (!m_pRcvBuffer->isRcvDataReady())
    {
        if (!m_bSynRecving)
        {
            throw CUDTException(MJ_AGAIN, MN_RDAVAIL, 0);
        }
        else
        {
            /* Kick TsbPd thread to schedule next wakeup (if running) */
            if (m_iRcvTimeOut < 0)
            {
                while (stillConnected() && !m_pRcvBuffer->isRcvDataReady())
                {
                    //Do not block forever, check connection status each 1 sec.
                    CTimer::condTimedWaitUS(&m_RecvDataCond, &m_RecvLock, 1000000);
                }
            }
            else
            {
                uint64_t exptime = CTimer::getTime() + m_iRcvTimeOut * 1000;
                while (stillConnected() && !m_pRcvBuffer->isRcvDataReady())
                {
                    CTimer::condTimedWaitUS(&m_RecvDataCond, &m_RecvLock, m_iRcvTimeOut * 1000);
                    if (CTimer::getTime() >= exptime)
                        break;
                }
            }
        }
    }

    // throw an exception if not connected
    if (!m_bConnected)
        throw CUDTException(MJ_CONNECTION, MN_NOCONN, 0);

    if ((m_bBroken || m_bClosing) && !m_pRcvBuffer->isRcvDataReady())
    {
        // See at the beginning
        if (!m_bMessageAPI && m_bShutdown)
        {
            HLOGC(mglog.Debug, log << "STREAM API, SHUTDOWN: marking as EOF");
            return 0;
        }
        HLOGC(mglog.Debug, log << (m_bMessageAPI ? "MESSAGE" : "STREAM") << " API, " << (m_bShutdown?"":"no") << " SHUTDOWN. Reporting as BROKEN.");

        throw CUDTException(MJ_CONNECTION, MN_CONNLOST, 0);
    }

    int res = m_pRcvBuffer->readBuffer(data, len);

    /* Kick TsbPd thread to schedule next wakeup (if running) */
    if (m_bTsbPd)
    {
        HLOGP(tslog.Debug, "Ping TSBPD thread to schedule wakeup");
        pthread_cond_signal(&m_RcvTsbPdCond);
    }


    if (!m_pRcvBuffer->isRcvDataReady())
    {
        // read is not available any more
        s_UDTUnited.m_EPoll.update_events(m_SocketID, m_sPollID, UDT_EPOLL_IN, false);
    }

    if ((res <= 0) && (m_iRcvTimeOut >= 0))
        throw CUDTException(MJ_AGAIN, MN_XMTIMEOUT, 0);

    return res;
}


void CUDT::checkNeedDrop(ref_t<bool> bCongestion)
{
    if (!m_bPeerTLPktDrop)
        return;

    if (!m_bMessageAPI)
    {
        LOGC(dlog.Error, log << "The SRTO_TLPKTDROP flag can only be used with message API.");
        throw CUDTException(MJ_NOTSUP, MN_INVALBUFFERAPI, 0);
    }

    int bytes, timespan_ms;
    // (returns buffer size in buffer units, ignored)
    m_pSndBuffer->getCurrBufSize(Ref(bytes), Ref(timespan_ms));

    // high threshold (msec) at tsbpd_delay plus sender/receiver reaction time (2 * 10ms)
    // Minimum value must accomodate an I-Frame (~8 x average frame size)
    // >>need picture rate or app to set min treshold
    // >>using 1 sec for worse case 1 frame using all bit budget.
    // picture rate would be useful in auto SRT setting for min latency
    // XXX Make SRT_TLPKTDROP_MINTHRESHOLD_MS option-configurable
    int threshold_ms = 0;
    if (m_iOPT_SndDropDelay >= 0)
    {
        threshold_ms = std::max(m_iPeerTsbPdDelay_ms + m_iOPT_SndDropDelay, +SRT_TLPKTDROP_MINTHRESHOLD_MS) + (2*COMM_SYN_INTERVAL_US/1000);
    }

    if (threshold_ms && timespan_ms > threshold_ms)
    {
        // protect packet retransmission
        CGuard::enterCS(m_AckLock);
        int dbytes;
        int dpkts = m_pSndBuffer->dropLateData(dbytes,  CTimer::getTime() - (threshold_ms * 1000));
        if (dpkts > 0)
        {
            m_iTraceSndDrop += dpkts;
            m_iSndDropTotal += dpkts;
            m_ullTraceSndBytesDrop += dbytes;
            m_ullSndBytesDropTotal += dbytes;

#if ENABLE_HEAVY_LOGGING
            int32_t realack = m_iSndLastDataAck;
#endif
            int32_t fakeack = CSeqNo::incseq(m_iSndLastDataAck, dpkts);

            m_iSndLastAck = fakeack;
            m_iSndLastDataAck = fakeack;

            int32_t minlastack = CSeqNo::decseq(m_iSndLastDataAck);
            m_pSndLossList->remove(minlastack);
            /* If we dropped packets not yet sent, advance current position */
            // THIS MEANS: m_iSndCurrSeqNo = MAX(m_iSndCurrSeqNo, m_iSndLastDataAck-1)
            if (CSeqNo::seqcmp(m_iSndCurrSeqNo, minlastack) < 0)
            {
                m_iSndCurrSeqNo = minlastack;
            }
            LOGC(dlog.Error, log << "SND-DROPPED " << dpkts << " packets - lost delaying for " << timespan_ms << "ms");

            HLOGC(dlog.Debug, log << "drop,now " <<
                    CTimer::getTime() << "us," <<
                    realack << "-" <<  m_iSndCurrSeqNo << " seqs," <<
                    dpkts << " pkts," <<  dbytes << " bytes," <<  timespan_ms << " ms");

        }
        *bCongestion = true;
        CGuard::leaveCS(m_AckLock);
    }
    else if (timespan_ms > (m_iPeerTsbPdDelay_ms/2))
    {
        HLOGC(mglog.Debug, log << "cong, NOW: " << CTimer::getTime() << "us, BYTES " <<  bytes << ", TMSPAN " <<  timespan_ms << "ms");

        *bCongestion = true;
    }
}


int CUDT::sendmsg(const char* data, int len, int msttl, bool inorder, uint64_t srctime)
{
    SRT_MSGCTRL mctrl = srt_msgctrl_default;
    mctrl.msgttl = msttl;
    mctrl.inorder = inorder;
    mctrl.srctime = srctime;
    return this->sendmsg2(data, len, Ref(mctrl));
}

int CUDT::sendmsg2(const char* data, int len, ref_t<SRT_MSGCTRL> r_mctrl)
{
    SRT_MSGCTRL& mctrl = *r_mctrl;
    bool bCongestion = false;

    // throw an exception if not connected
    if (m_bBroken || m_bClosing)
        throw CUDTException(MJ_CONNECTION, MN_CONNLOST, 0);
    else if (!m_bConnected || !m_Smoother.ready())
        throw CUDTException(MJ_CONNECTION, MN_NOCONN, 0);

    if (len <= 0)
    {
        LOGC(dlog.Error, log << "INVALID: Data size for sending declared with length: " << len);
        return 0;
    }

    int msttl = mctrl.msgttl;
    bool inorder = mctrl.inorder;

    // Sendmsg isn't restricted to the smoother type, however the smoother
    // may want to have something to say here.
    // NOTE: Smoother is also allowed to throw CUDTException() by itself!
    {
        Smoother::TransAPI api = Smoother::STA_MESSAGE;
        CodeMinor mn = MN_INVALMSGAPI;
        if ( !m_bMessageAPI )
        {
            api = Smoother::STA_BUFFER;
            mn = MN_INVALBUFFERAPI;
        }

        if (!m_Smoother->checkTransArgs(api, Smoother::STAD_SEND, data, len, msttl, inorder))
            throw CUDTException(MJ_NOTSUP, mn, 0);
    }

    // NOTE: the length restrictions differ in STREAM API and in MESSAGE API:

    // - STREAM API:
    //   At least 1 byte free sending buffer space is needed
    //   (in practice, one unit buffer of 1456 bytes).
    //   This function will send as much as possible, and return
    //   how much was actually sent.

    // - MESSAGE API:
    //   At least so many bytes free in the sending buffer is needed,
    //   as the length of the data, otherwise this function will block
    //   or return MJ_AGAIN until this condition is satisfied. The EXACTLY
    //   such number of data will be then written out, and this function
    //   will effectively return either -1 (error) or the value of 'len'.
    //   This call will be also rejected from upside when trying to send
    //   out a message of a length that exceeds the total size of the sending
    //   buffer (configurable by SRTO_SNDBUF).

    if (m_bMessageAPI && len > int(m_iSndBufSize * m_iMaxSRTPayloadSize))
    {
        LOGC(dlog.Error, log << "Message length (" << len << ") exceeds the size of sending buffer: "
            << (m_iSndBufSize * m_iMaxSRTPayloadSize) << ". Use SRTO_SNDBUF if needed.");
        throw CUDTException(MJ_NOTSUP, MN_XSIZE, 0);
    }

    /* XXX
       This might be worth preserving for several occasions, but it
       must be at least conditional because it breaks backward compat.
    if (!m_pCryptoControl || !m_pCryptoControl->isSndEncryptionOK())
    {
        LOGC(dlog.Error, log << "Encryption is required, but the peer did not supply correct credentials. Sending rejected.");
        throw CUDTException(MJ_SETUP, MN_SECURITY, 0);
    }
    */

    CGuard sendguard(m_SendLock);

    if (m_pSndBuffer->getCurrBufSize() == 0)
    {
        // delay the EXP timer to avoid mis-fired timeout
        uint64_t currtime_tk;
        CTimer::rdtsc(currtime_tk);
        // (fix keepalive) m_ullLastRspTime_tk = currtime_tk;
        m_ullLastRspAckTime_tk = currtime_tk;
        m_iReXmitCount = 1;
    }

    checkNeedDrop(Ref(bCongestion));

    int minlen = 1; // Minimum sender buffer space required for STREAM API
    if (m_bMessageAPI)
    {
        // For MESSAGE API the minimum outgoing buffer space required is
        // the size that can carry over the whole message as passed here.
        minlen = (len+m_iMaxSRTPayloadSize-1)/m_iMaxSRTPayloadSize;
    }

    if (sndBuffersLeft() < minlen)
    {
        //>>We should not get here if SRT_ENABLE_TLPKTDROP
        // XXX Check if this needs to be removed, or put to an 'else' condition for m_bTLPktDrop.
        if (!m_bSynSending)
            throw CUDTException(MJ_AGAIN, MN_WRAVAIL, 0);
        else
        {
            {
                // wait here during a blocking sending
                CGuard sendblock_lock(m_SendBlockLock);

                if (m_iSndTimeOut < 0)
                {
                    while (stillConnected()
                            && sndBuffersLeft() < minlen
                            && m_bPeerHealth)
                        pthread_cond_wait(&m_SendBlockCond, &m_SendBlockLock);
                }
                else
                {
                    uint64_t exptime = CTimer::getTime() + m_iSndTimeOut * uint64_t(1000);

                    while (stillConnected()
                            && sndBuffersLeft() < minlen
                            && m_bPeerHealth
                            && exptime > CTimer::getTime())
                        CTimer::condTimedWaitUS(&m_SendBlockCond, &m_SendBlockLock, m_iSndTimeOut * uint64_t(1000));
                }
            }

            // check the connection status
            if (m_bBroken || m_bClosing)
                throw CUDTException(MJ_CONNECTION, MN_CONNLOST, 0);
            else if (!m_bConnected)
                throw CUDTException(MJ_CONNECTION, MN_NOCONN, 0);
            else if (!m_bPeerHealth)
            {
                m_bPeerHealth = true;
                throw CUDTException(MJ_PEERERROR);
            }
        }

        /* 
         * The code below is to return ETIMEOUT when blocking mode could not get free buffer in time.
         * If no free buffer available in non-blocking mode, we alredy returned. If buffer availaible,
         * we test twice if this code is outside the else section.
         * This fix move it in the else (blocking-mode) section
         */
        if (sndBuffersLeft() < minlen)
        {
            if (m_iSndTimeOut >= 0)
                throw CUDTException(MJ_AGAIN, MN_XMTIMEOUT, 0);

            // XXX This looks very weird here, however most likely
            // this will happen only in the following case, when
            // the above loop has been interrupted, which happens when:
            // 1. The buffers left gets enough for minlen - but this is excluded
            //    in the first condition here.
            // 2. In the case of sending timeout, the above loop was interrupted
            //    due to reaching timeout, but this is excluded by the second
            //    condition here
            // 3. The 'stillConnected()' or m_bPeerHealth condition is false, of which:
            //    - broken/closing status is checked and responded with CONNECTION/CONNLOST
            //    - not connected status is checked and responded with CONNECTION/NOCONN
            //    - m_bPeerHealth condition is checked and responded with PEERERROR
            //
            // ERGO: never happens?
            LOGC(mglog.Fatal, log << "IPE: sendmsg: the loop exited, while not enough size, still connected, peer healthy. Impossible.");

            return 0;
        }
    }

    // record total time used for sending
    if (m_pSndBuffer->getCurrBufSize() == 0)
        m_llSndDurationCounter = CTimer::getTime();

    int size = len;
    if (!m_bMessageAPI)
    {
        // For STREAM API it's allowed to send less bytes than the given buffer.
        // Just return how many bytes were actually scheduled for writing.
        // XXX May be reasonable to add a flag that requires that the function
        // not return until the buffer is sent completely.
        size = min(len, sndBuffersLeft() * m_iMaxSRTPayloadSize);
    }

    // insert the user buffer into the sending list
    m_pSndBuffer->addBuffer(data, size, mctrl.msgttl, mctrl.inorder, mctrl.srctime, Ref(mctrl.msgno));
    HLOGC(dlog.Debug, log << CONID() << "sock:SENDING srctime: " << mctrl.srctime << "us DATA SIZE: " << size);

    // insert this socket to the snd list if it is not on the list yet
    m_pSndQueue->m_pSndUList->update(this, CSndUList::rescheduleIf(bCongestion));

    if (sndBuffersLeft() < 1) // XXX Not sure if it should test if any space in the buffer, or as requried.
    {
        // write is not available any more
        s_UDTUnited.m_EPoll.update_events(m_SocketID, m_sPollID, UDT_EPOLL_OUT, false);
    }

#ifdef SRT_ENABLE_ECN
    if (bCongestion)
        throw CUDTException(MJ_AGAIN, MN_CONGESTION, 0);
#endif /* SRT_ENABLE_ECN */
    return size;
}

int CUDT::recv(char* data, int len)
{
    if (!m_bConnected || !m_Smoother.ready())
        throw CUDTException(MJ_CONNECTION, MN_NOCONN, 0);

    if (len <= 0)
    {
        LOGC(dlog.Error, log << "Length of '" << len << "' supplied to srt_recv.");
        throw CUDTException(MJ_NOTSUP, MN_INVAL, 0);
    }

    if (m_bMessageAPI)
    {
        SRT_MSGCTRL mctrl = srt_msgctrl_default;
        return receiveMessage(data, len, Ref(mctrl));
    }

    return receiveBuffer(data, len);
}

int CUDT::recvmsg(char* data, int len, uint64_t& srctime)
{
    if (!m_bConnected || !m_Smoother.ready())
        throw CUDTException(MJ_CONNECTION, MN_NOCONN, 0);

    if (len <= 0)
    {
        LOGC(dlog.Error, log << "Length of '" << len << "' supplied to srt_recvmsg.");
        throw CUDTException(MJ_NOTSUP, MN_INVAL, 0);
    }

    if (m_bMessageAPI)
    {
        SRT_MSGCTRL mctrl = srt_msgctrl_default;
        int ret = receiveMessage(data, len, Ref(mctrl));
        srctime = mctrl.srctime;
        return ret;
    }

    return receiveBuffer(data, len);
}

int CUDT::recvmsg2(char* data, int len, ref_t<SRT_MSGCTRL> mctrl)
{
    if (!m_bConnected || !m_Smoother.ready())
        throw CUDTException(MJ_CONNECTION, MN_NOCONN, 0);

    if (len <= 0)
    {
        LOGC(dlog.Error, log << "Length of '" << len << "' supplied to srt_recvmsg.");
        throw CUDTException(MJ_NOTSUP, MN_INVAL, 0);
    }

    if (m_bMessageAPI)
        return receiveMessage(data, len, mctrl);

    return receiveBuffer(data, len);
}

int CUDT::receiveMessage(char* data, int len, ref_t<SRT_MSGCTRL> r_mctrl)
{
    SRT_MSGCTRL& mctrl = *r_mctrl;
    // Recvmsg isn't restricted to the smoother type, it's the most
    // basic method of passing the data. You can retrieve data as
    // they come in, however you need to match the size of the buffer.
    if (!m_Smoother->checkTransArgs(Smoother::STA_MESSAGE, Smoother::STAD_RECV, data, len, -1, false))
        throw CUDTException(MJ_NOTSUP, MN_INVALMSGAPI, 0);

    CGuard recvguard(m_RecvLock);

    /* XXX DEBUG STUFF - enable when required
       char charbool[2] = {'0', '1'};
       char ptrn [] = "RECVMSG/BEGIN BROKEN 1 CONN 1 CLOSING 1 SYNCR 1 NMSG                                ";
       int pos [] = {21, 28, 38, 46, 53};
       ptrn[pos[0]] = charbool[m_bBroken];
       ptrn[pos[1]] = charbool[m_bConnected];
       ptrn[pos[2]] = charbool[m_bClosing];
       ptrn[pos[3]] = charbool[m_bSynRecving];
       int wrtlen = sprintf(ptrn + pos[4], "%d", m_pRcvBuffer->getRcvMsgNum());
       strcpy(ptrn + pos[4] + wrtlen, "\n");
       fputs(ptrn, stderr);
    // */

    if (m_bBroken || m_bClosing)
    {
        int res = m_pRcvBuffer->readMsg(data, len);
        mctrl.srctime = 0;

        /* Kick TsbPd thread to schedule next wakeup (if running) */
        if (m_bTsbPd)
            pthread_cond_signal(&m_RcvTsbPdCond);

        if (!m_pRcvBuffer->isRcvDataReady())
        {
            // read is not available any more
            s_UDTUnited.m_EPoll.update_events(m_SocketID, m_sPollID, UDT_EPOLL_IN, false);
        }

        if (res == 0)
        {
            if (!m_bMessageAPI && m_bShutdown)
                return 0;
            throw CUDTException(MJ_CONNECTION, MN_CONNLOST, 0);
        }
        else
            return res;
    }

    if (!m_bSynRecving)
    {

        int res = m_pRcvBuffer->readMsg(data, len, r_mctrl);
        if (res == 0)
        {
            // read is not available any more

            // Kick TsbPd thread to schedule next wakeup (if running)
            if (m_bTsbPd)
                pthread_cond_signal(&m_RcvTsbPdCond);

            // Shut up EPoll if no more messages in non-blocking mode
            s_UDTUnited.m_EPoll.update_events(m_SocketID, m_sPollID, UDT_EPOLL_IN, false);
            throw CUDTException(MJ_AGAIN, MN_RDAVAIL, 0);
        }
        else
        {
            if (!m_pRcvBuffer->isRcvDataReady())
            {
                // Kick TsbPd thread to schedule next wakeup (if running)
                if (m_bTsbPd)
                    pthread_cond_signal(&m_RcvTsbPdCond);

                // Shut up EPoll if no more messages in non-blocking mode
                s_UDTUnited.m_EPoll.update_events(m_SocketID, m_sPollID, UDT_EPOLL_IN, false);

                // After signaling the tsbpd for ready data, report the bandwidth.
                double bw SRT_ATR_UNUSED = Bps2Mbps( m_iBandwidth * m_iMaxSRTPayloadSize );
                HLOGC(mglog.Debug, log << CONID() << "CURRENT BANDWIDTH: " << bw << "Mbps (" << m_iBandwidth << " buffers per second)");
            }
            return res;
        }
    }

    int res = 0;
    bool timeout = false;
    //Do not block forever, check connection status each 1 sec.
    uint64_t recvtmo = m_iRcvTimeOut < 0 ? 1000 : m_iRcvTimeOut;

    do
    {
        if (stillConnected() && !timeout && (!m_pRcvBuffer->isRcvDataReady()))
        {
            /* Kick TsbPd thread to schedule next wakeup (if running) */
            if (m_bTsbPd)
            {
                HLOGP(tslog.Debug, "recvmsg: KICK tsbpd()");
                pthread_cond_signal(&m_RcvTsbPdCond);
            }

            do
            {
                if (CTimer::condTimedWaitUS(&m_RecvDataCond, &m_RecvLock, recvtmo * 1000) == ETIMEDOUT)
                {
                    if (!(m_iRcvTimeOut < 0))
                        timeout = true;
                    HLOGP(tslog.Debug, "recvmsg: DATA COND: EXPIRED -- trying to get data anyway");
                }
                else
                {
                    HLOGP(tslog.Debug, "recvmsg: DATA COND: KICKED.");
                }
            } while (stillConnected() && !timeout && (!m_pRcvBuffer->isRcvDataReady()));
        }

        /* XXX DEBUG STUFF - enable when required
        LOGC(dlog.Debug, "RECVMSG/GO-ON BROKEN " << m_bBroken << " CONN " << m_bConnected
                << " CLOSING " << m_bClosing << " TMOUT " << timeout
                << " NMSG " << m_pRcvBuffer->getRcvMsgNum());
                */

        res = m_pRcvBuffer->readMsg(data, len, r_mctrl);

        if (m_bBroken || m_bClosing)
        {
            if (!m_bMessageAPI && m_bShutdown)
                return 0;
            throw CUDTException(MJ_CONNECTION, MN_CONNLOST, 0);
        }
        else if (!m_bConnected)
            throw CUDTException(MJ_CONNECTION, MN_NOCONN, 0);
    } while ((res == 0) && !timeout);

    if (!m_pRcvBuffer->isRcvDataReady())
    {
        // Falling here means usually that res == 0 && timeout == true.
        // res == 0 would repeat the above loop, unless there was also a timeout.
        // timeout has interrupted the above loop, but with res > 0 this condition
        // wouldn't be satisfied.

        // read is not available any more

        // Kick TsbPd thread to schedule next wakeup (if running)
        if (m_bTsbPd)
        {
            HLOGP(tslog.Debug, "recvmsg: KICK tsbpd() (buffer empty)");
            pthread_cond_signal(&m_RcvTsbPdCond);
        }

        // Shut up EPoll if no more messages in non-blocking mode
        s_UDTUnited.m_EPoll.update_events(m_SocketID, m_sPollID, UDT_EPOLL_IN, false);
    }

    // Unblock when required
    //LOGC(tslog.Debug, "RECVMSG/EXIT RES " << res << " RCVTIMEOUT");

    if ((res <= 0) && (m_iRcvTimeOut >= 0))
        throw CUDTException(MJ_AGAIN, MN_XMTIMEOUT, 0);

    return res;
}

int64_t CUDT::sendfile(fstream& ifs, int64_t& offset, int64_t size, int block)
{
    if (m_bBroken || m_bClosing)
        throw CUDTException(MJ_CONNECTION, MN_CONNLOST, 0);
    else if (!m_bConnected || !m_Smoother.ready())
        throw CUDTException(MJ_CONNECTION, MN_NOCONN, 0);

    if (size <= 0 && size != -1)
        return 0;

    if (!m_Smoother->checkTransArgs(Smoother::STA_FILE, Smoother::STAD_SEND, 0, size, -1, false))
        throw CUDTException(MJ_NOTSUP, MN_INVALBUFFERAPI, 0);

    if (!m_pCryptoControl || !m_pCryptoControl->isSndEncryptionOK())
    {
        LOGC(dlog.Error, log << "Encryption is required, but the peer did not supply correct credentials. Sending rejected.");
        throw CUDTException(MJ_SETUP, MN_SECURITY, 0);
    }

    CGuard sendguard(m_SendLock);

    if (m_pSndBuffer->getCurrBufSize() == 0)
    {
        // delay the EXP timer to avoid mis-fired timeout
        uint64_t currtime_tk;
        CTimer::rdtsc(currtime_tk);
        // (fix keepalive) m_ullLastRspTime_tk = currtime_tk;
        m_ullLastRspAckTime_tk = currtime_tk;
        m_iReXmitCount = 1;
    }

    // positioning...
    try
    {
        if (size == -1)
        {
            ifs.seekg(0, std::ios::end);
            size = ifs.tellg();
            if (offset > size)
                throw 0; // let it be caught below
        }

        // This will also set the position back to the beginning
        // in case when it was moved to the end for measuring the size.
        // This will also fail if the offset exceeds size, so measuring
        // the size can be skipped if not needed.
        ifs.seekg((streamoff)offset);
        if (!ifs.good())
            throw 0;
    }
    catch (...)
    {
        // XXX It would be nice to note that this is reported
        // by exception only if explicitly requested by setting
        // the exception flags in the stream. Here it's fixed so
        // that when this isn't set, the exception is "thrown manually".
        throw CUDTException(MJ_FILESYSTEM, MN_SEEKGFAIL);
    }

    int64_t tosend = size;
    int unitsize;

    // sending block by block
    while (tosend > 0)
    {
        if (ifs.fail())
            throw CUDTException(MJ_FILESYSTEM, MN_WRITEFAIL);

        if (ifs.eof())
            break;

        unitsize = int((tosend >= block) ? block : tosend);

        {
            CGuard lk(m_SendBlockLock);

            while (stillConnected() && (sndBuffersLeft() <= 0) && m_bPeerHealth)
                pthread_cond_wait(&m_SendBlockCond, &m_SendBlockLock);
        }

        if (m_bBroken || m_bClosing)
            throw CUDTException(MJ_CONNECTION, MN_CONNLOST, 0);
        else if (!m_bConnected)
            throw CUDTException(MJ_CONNECTION, MN_NOCONN, 0);
        else if (!m_bPeerHealth)
        {
            // reset peer health status, once this error returns, the app should handle the situation at the peer side
            m_bPeerHealth = true;
            throw CUDTException(MJ_PEERERROR);
        }

        // record total time used for sending
        if (m_pSndBuffer->getCurrBufSize() == 0)
            m_llSndDurationCounter = CTimer::getTime();

        int64_t sentsize = m_pSndBuffer->addBufferFromFile(ifs, unitsize);

        if (sentsize > 0)
        {
            tosend -= sentsize;
            offset += sentsize;
        }

        // insert this socket to snd list if it is not on the list yet
        m_pSndQueue->m_pSndUList->update(this, CSndUList::DONT_RESCHEDULE);
    }

    if (sndBuffersLeft() <= 0)
    {
        // write is not available any more
        s_UDTUnited.m_EPoll.update_events(m_SocketID, m_sPollID, UDT_EPOLL_OUT, false);
    }

    return size - tosend;
}

int64_t CUDT::recvfile(fstream& ofs, int64_t& offset, int64_t size, int block)
{
    if (!m_bConnected || !m_Smoother.ready())
        throw CUDTException(MJ_CONNECTION, MN_NOCONN, 0);
    else if ((m_bBroken || m_bClosing) && !m_pRcvBuffer->isRcvDataReady())
    {
        if (!m_bMessageAPI && m_bShutdown)
            return 0;
        throw CUDTException(MJ_CONNECTION, MN_CONNLOST, 0);
    }

    if (size <= 0)
        return 0;

    if (!m_Smoother->checkTransArgs(Smoother::STA_FILE, Smoother::STAD_RECV, 0, size, -1, false))
        throw CUDTException(MJ_NOTSUP, MN_INVALBUFFERAPI, 0);

    if (m_bTsbPd)
    {
        LOGC(dlog.Error, log << "Reading from file is incompatible with TSBPD mode and would cause a deadlock\n");
        throw CUDTException(MJ_NOTSUP, MN_INVALBUFFERAPI, 0);
    }

    CGuard recvguard(m_RecvLock);

    // Well, actually as this works over a FILE (fstream), not just a stream,
    // the size can be measured anyway and predicted if setting the offset might
    // have a chance to work or not.

    // positioning...
    try
    {
        if (offset > 0)
        {
            // Don't do anything around here if the offset == 0, as this
            // is the default offset after opening. Whether this operation
            // is performed correctly, it highly depends on how the file
            // has been open. For example, if you want to overwrite parts
            // of an existing file, the file must exist, and the ios::trunc
            // flag must not be set. If the file is open for only ios::out,
            // then the file will be truncated since the offset position on
            // at the time when first written; if ios::in|ios::out, then
            // it won't be truncated, just overwritten.

            // What is required here is that if offset is 0, don't try to
            // change the offset because this might be impossible with
            // the current flag set anyway.

            // Also check the status and CAUSE exception manually because
            // you don't know, as well, whether the user has set exception
            // flags.

            ofs.seekp((streamoff)offset);
            if (!ofs.good())
                throw 0; // just to get caught :)
        }
    }
    catch (...)
    {
        // XXX It would be nice to note that this is reported
        // by exception only if explicitly requested by setting
        // the exception flags in the stream. For a case, when it's not,
        // an additional explicit throwing happens when failbit is set.
        throw CUDTException(MJ_FILESYSTEM, MN_SEEKPFAIL);
    }

    int64_t torecv = size;
    int unitsize = block;
    int recvsize;

    // receiving... "recvfile" is always blocking
    while (torecv > 0)
    {
        if (ofs.fail())
        {
            // send the sender a signal so it will not be blocked forever
            int32_t err_code = CUDTException::EFILE;
            sendCtrl(UMSG_PEERERROR, &err_code);

            throw CUDTException(MJ_FILESYSTEM, MN_WRITEFAIL);
        }

        pthread_mutex_lock(&m_RecvDataLock);
        while (stillConnected() && !m_pRcvBuffer->isRcvDataReady())
            pthread_cond_wait(&m_RecvDataCond, &m_RecvDataLock);
        pthread_mutex_unlock(&m_RecvDataLock);

        if (!m_bConnected)
            throw CUDTException(MJ_CONNECTION, MN_NOCONN, 0);
        else if ((m_bBroken || m_bClosing) && !m_pRcvBuffer->isRcvDataReady())
        {

            if (!m_bMessageAPI && m_bShutdown)
                return 0;
            throw CUDTException(MJ_CONNECTION, MN_CONNLOST, 0);
        }

        unitsize = int((torecv == -1 || torecv >= block) ? block : torecv);
        recvsize = m_pRcvBuffer->readBufferToFile(ofs, unitsize);

        if (recvsize > 0)
        {
            torecv -= recvsize;
            offset += recvsize;
        }
    }

    if (!m_pRcvBuffer->isRcvDataReady())
    {
        // read is not available any more
        s_UDTUnited.m_EPoll.update_events(m_SocketID, m_sPollID, UDT_EPOLL_IN, false);
    }

    return size - torecv;
}

void CUDT::sample(CPerfMon* perf, bool clear)
{
   if (!m_bConnected)
      throw CUDTException(MJ_CONNECTION, MN_NOCONN, 0);
   if (m_bBroken || m_bClosing)
      throw CUDTException(MJ_CONNECTION, MN_CONNLOST, 0);

   uint64_t currtime = CTimer::getTime();
   perf->msTimeStamp = (currtime - m_StartTime) / 1000;

   perf->pktSent = m_llTraceSent;
   perf->pktRecv = m_llTraceRecv;
   perf->pktSndLoss = m_iTraceSndLoss;
   perf->pktRcvLoss = m_iTraceRcvLoss;
   perf->pktRetrans = m_iTraceRetrans;
   perf->pktRcvRetrans = m_iTraceRcvRetrans;
   perf->pktSentACK = m_iSentACK;
   perf->pktRecvACK = m_iRecvACK;
   perf->pktSentNAK = m_iSentNAK;
   perf->pktRecvNAK = m_iRecvNAK;
   perf->usSndDuration = m_llSndDuration;
   perf->pktReorderDistance = m_iTraceReorderDistance;
   perf->pktRcvAvgBelatedTime = m_fTraceBelatedTime;
   perf->pktRcvBelated = m_iTraceRcvBelated;

   perf->pktSentTotal = m_llSentTotal;
   perf->pktRecvTotal = m_llRecvTotal;
   perf->pktSndLossTotal = m_iSndLossTotal;
   perf->pktRcvLossTotal = m_iRcvLossTotal;
   perf->pktRetransTotal = m_iRetransTotal;
   perf->pktSentACKTotal = m_iSentACKTotal;
   perf->pktRecvACKTotal = m_iRecvACKTotal;
   perf->pktSentNAKTotal = m_iSentNAKTotal;
   perf->pktRecvNAKTotal = m_iRecvNAKTotal;
   perf->usSndDurationTotal = m_llSndDurationTotal;

   double interval = double(currtime - m_LastSampleTime);

   perf->mbpsSendRate = double(m_llTraceSent) * m_iMaxSRTPayloadSize * 8.0 / interval;
   perf->mbpsRecvRate = double(m_llTraceRecv) * m_iMaxSRTPayloadSize * 8.0 / interval;

   perf->usPktSndPeriod = m_ullInterval_tk / double(m_ullCPUFrequency);
   perf->pktFlowWindow = m_iFlowWindowSize;
   perf->pktCongestionWindow = (int)m_dCongestionWindow;
   perf->pktFlightSize = CSeqNo::seqlen(m_iSndLastAck, CSeqNo::incseq(m_iSndCurrSeqNo)) - 1;
   perf->msRTT = m_iRTT/1000.0;
   perf->mbpsBandwidth = Bps2Mbps( m_iBandwidth * m_iMaxSRTPayloadSize );

   if (pthread_mutex_trylock(&m_ConnectionLock) == 0)
   {
      perf->byteAvailSndBuf = (m_pSndBuffer == NULL) ? 0 
          : sndBuffersLeft() * m_iMSS;
      perf->byteAvailRcvBuf = (m_pRcvBuffer == NULL) ? 0 
          : m_pRcvBuffer->getAvailBufSize() * m_iMSS;

      pthread_mutex_unlock(&m_ConnectionLock);
   }
   else
   {
      perf->byteAvailSndBuf = 0;
      perf->byteAvailRcvBuf = 0;
   }

   if (clear)
   {
      m_iTraceSndDrop        = 0;
      m_iTraceRcvDrop        = 0;
      m_ullTraceSndBytesDrop = 0;
      m_ullTraceRcvBytesDrop = 0;
      m_iTraceRcvUndecrypt        = 0;
      m_ullTraceRcvBytesUndecrypt = 0;
      //new>
      m_ullTraceBytesSent = m_ullTraceBytesRecv = m_ullTraceBytesRetrans = 0;
      //<
      m_llTraceSent = m_llTraceRecv = m_iTraceSndLoss = m_iTraceRcvLoss = m_iTraceRetrans = m_iSentACK = m_iRecvACK = m_iSentNAK = m_iRecvNAK = 0;
      m_llSndDuration = 0;
      m_iTraceRcvRetrans = 0;
      m_iTraceRcvBelated = 0;
#ifdef SRT_ENABLE_LOSTBYTESCOUNT
      m_ullTraceRcvBytesLoss = 0;
#endif

      m_iSndFilterExtra = 0;
      m_iRcvFilterExtra = 0;

      m_iRcvFilterSupply = 0;
      m_iRcvFilterLoss = 0;

      m_LastSampleTime = currtime;
   }
}

void CUDT::bstats(CBytePerfMon* perf, bool clear, bool instantaneous)
{
   if (!m_bConnected)
      throw CUDTException(MJ_CONNECTION, MN_NOCONN, 0);
   if (m_bBroken || m_bClosing)
      throw CUDTException(MJ_CONNECTION, MN_CONNLOST, 0);

   /* 
   * RecvLock to protect consistency (pkts vs. bytes vs. timespan) of Recv buffer stats.
   * Send buffer stats protected in send buffer class
   */
   CGuard recvguard(m_RecvLock);

   uint64_t currtime = CTimer::getTime();
   perf->msTimeStamp = (currtime - m_StartTime) / 1000;

   perf->pktSent = m_llTraceSent;
   perf->pktRecv = m_llTraceRecv;
   perf->pktSndLoss = m_iTraceSndLoss;
   perf->pktRcvLoss = m_iTraceRcvLoss;
   perf->pktRetrans = m_iTraceRetrans;
   perf->pktRcvRetrans = m_iTraceRcvRetrans;
   perf->pktSentACK = m_iSentACK;
   perf->pktRecvACK = m_iRecvACK;
   perf->pktSentNAK = m_iSentNAK;
   perf->pktRecvNAK = m_iRecvNAK;
   perf->usSndDuration = m_llSndDuration;
   perf->pktReorderDistance = m_iTraceReorderDistance;
   perf->pktRcvAvgBelatedTime = m_fTraceBelatedTime;
   perf->pktRcvBelated = m_iTraceRcvBelated;

   perf->pktSndFilterExtra = m_iSndFilterExtra;
   perf->pktRcvFilterExtra = m_iRcvFilterExtra;
   perf->pktRcvFilterSupply = m_iRcvFilterSupply;
   perf->pktRcvFilterLoss = m_iRcvFilterLoss;

   /* perf byte counters include all headers (SRT+UDP+IP) */
   const int pktHdrSize = CPacket::HDR_SIZE + CPacket::UDP_HDR_SIZE;
   perf->byteSent = m_ullTraceBytesSent + (m_llTraceSent * pktHdrSize);
   perf->byteRecv = m_ullTraceBytesRecv + (m_llTraceRecv * pktHdrSize);
   perf->byteRetrans = m_ullTraceBytesRetrans + (m_iTraceRetrans * pktHdrSize);
#ifdef SRT_ENABLE_LOSTBYTESCOUNT
   perf->byteRcvLoss = m_ullTraceRcvBytesLoss + (m_iTraceRcvLoss * pktHdrSize);
#endif

   perf->pktSndDrop = m_iTraceSndDrop;
   perf->pktRcvDrop = m_iTraceRcvDrop + m_iTraceRcvUndecrypt;
   perf->byteSndDrop = m_ullTraceSndBytesDrop + (m_iTraceSndDrop * pktHdrSize);
   perf->byteRcvDrop = m_ullTraceRcvBytesDrop + (m_iTraceRcvDrop * pktHdrSize) + m_ullTraceRcvBytesUndecrypt;
   perf->pktRcvUndecrypt = m_iTraceRcvUndecrypt;
   perf->byteRcvUndecrypt = m_ullTraceRcvBytesUndecrypt;

   perf->pktSentTotal = m_llSentTotal;
   perf->pktRecvTotal = m_llRecvTotal;
   perf->pktSndLossTotal = m_iSndLossTotal;
   perf->pktRcvLossTotal = m_iRcvLossTotal;
   perf->pktRetransTotal = m_iRetransTotal;
   perf->pktSentACKTotal = m_iSentACKTotal;
   perf->pktRecvACKTotal = m_iRecvACKTotal;
   perf->pktSentNAKTotal = m_iSentNAKTotal;
   perf->pktRecvNAKTotal = m_iRecvNAKTotal;
   perf->usSndDurationTotal = m_llSndDurationTotal;

   perf->pktSndFilterExtraTotal = m_iSndFilterExtraTotal;
   perf->pktRcvFilterExtraTotal = m_iRcvFilterExtraTotal;
   perf->pktRcvFilterSupplyTotal = m_iRcvFilterSupplyTotal;
   perf->pktRcvFilterLossTotal = m_iRcvFilterLossTotal;

   perf->byteSentTotal = m_ullBytesSentTotal + (m_llSentTotal * pktHdrSize);
   perf->byteRecvTotal = m_ullBytesRecvTotal + (m_llRecvTotal * pktHdrSize);
   perf->byteRetransTotal = m_ullBytesRetransTotal + (m_iRetransTotal * pktHdrSize);
#ifdef SRT_ENABLE_LOSTBYTESCOUNT
   perf->byteRcvLossTotal = m_ullRcvBytesLossTotal + (m_iRcvLossTotal * pktHdrSize);
#endif
   perf->pktSndDropTotal = m_iSndDropTotal;
   perf->pktRcvDropTotal = m_iRcvDropTotal + m_iRcvUndecryptTotal;
   perf->byteSndDropTotal = m_ullSndBytesDropTotal + (m_iSndDropTotal * pktHdrSize);
   perf->byteRcvDropTotal = m_ullRcvBytesDropTotal + (m_iRcvDropTotal * pktHdrSize) + m_ullRcvBytesUndecryptTotal;
   perf->pktRcvUndecryptTotal = m_iRcvUndecryptTotal;
   perf->byteRcvUndecryptTotal = m_ullRcvBytesUndecryptTotal;
   //<

   double interval = double(currtime - m_LastSampleTime);

   //>mod
   perf->mbpsSendRate = double(perf->byteSent) * 8.0 / interval;
   perf->mbpsRecvRate = double(perf->byteRecv) * 8.0 / interval;
   //<

   perf->usPktSndPeriod = m_ullInterval_tk / double(m_ullCPUFrequency);
   perf->pktFlowWindow = m_iFlowWindowSize;
   perf->pktCongestionWindow = (int)m_dCongestionWindow;
   perf->pktFlightSize = CSeqNo::seqlen(m_iSndLastAck, CSeqNo::incseq(m_iSndCurrSeqNo)) - 1;
   perf->msRTT = (double)m_iRTT/1000.0;
   //>new
   perf->msSndTsbPdDelay = m_bPeerTsbPd ? m_iPeerTsbPdDelay_ms : 0;
   perf->msRcvTsbPdDelay = m_bTsbPd ? m_iTsbPdDelay_ms : 0;
   perf->byteMSS = m_iMSS;

   perf->mbpsMaxBW = m_llMaxBW > 0 ? Bps2Mbps(m_llMaxBW)
       : m_Smoother.ready() ? Bps2Mbps(m_Smoother->sndBandwidth())
       : 0;

   //<
   uint32_t availbw = (uint64_t)(m_iBandwidth == 1 ? m_RcvTimeWindow.getBandwidth() : m_iBandwidth);

   perf->mbpsBandwidth = Bps2Mbps( availbw * (m_iMaxSRTPayloadSize + pktHdrSize) );

   if (pthread_mutex_trylock(&m_ConnectionLock) == 0)
   {
      if (m_pSndBuffer)
      {
#ifdef SRT_ENABLE_SNDBUFSZ_MAVG
         if (instantaneous)
         {
             /* Get instant SndBuf instead of moving average for application-based Algorithm
                (such as NAE) in need of fast reaction to network condition changes. */
             perf->pktSndBuf = m_pSndBuffer->getCurrBufSize(Ref(perf->byteSndBuf), Ref(perf->msSndBuf));
         }
         else
         {
             perf->pktSndBuf = m_pSndBuffer->getAvgBufSize(Ref(perf->byteSndBuf), Ref(perf->msSndBuf));
         }
#else
         perf->pktSndBuf = m_pSndBuffer->getCurrBufSize(Ref(perf->byteSndBuf), Ref(perf->msSndBuf));
#endif
         perf->byteSndBuf += (perf->pktSndBuf * pktHdrSize);
         //<
         perf->byteAvailSndBuf = (m_iSndBufSize - perf->pktSndBuf) * m_iMSS;
      }
      else
      {
         perf->byteAvailSndBuf = 0;
         //new>
         perf->pktSndBuf = 0;
         perf->byteSndBuf = 0;
         perf->msSndBuf = 0;
         //<
      }

      if (m_pRcvBuffer)
      {
         perf->byteAvailRcvBuf = m_pRcvBuffer->getAvailBufSize() * m_iMSS;
         //new>
#ifdef SRT_ENABLE_RCVBUFSZ_MAVG
         if (instantaneous) //no need for historical API for Rcv side
         {
             perf->pktRcvBuf = m_pRcvBuffer->getRcvDataSize(perf->byteRcvBuf, perf->msRcvBuf);
         }
         else
         {
             perf->pktRcvBuf = m_pRcvBuffer->getRcvAvgDataSize(perf->byteRcvBuf, perf->msRcvBuf);
         }
#else
         perf->pktRcvBuf = m_pRcvBuffer->getRcvDataSize(perf->byteRcvBuf, perf->msRcvBuf);
#endif
         //<
      }
      else
      {
         perf->byteAvailRcvBuf = 0;
         //new>
         perf->pktRcvBuf = 0;
         perf->byteRcvBuf = 0;
         perf->msRcvBuf = 0;
         //<
      }

      pthread_mutex_unlock(&m_ConnectionLock);
   }
   else
   {
      perf->byteAvailSndBuf = 0;
      perf->byteAvailRcvBuf = 0;
      //new>
      perf->pktSndBuf = 0;
      perf->byteSndBuf = 0;
      perf->msSndBuf = 0;

      perf->byteRcvBuf = 0;
      perf->msRcvBuf = 0;
      //<
   }

   if (clear)
   {
      m_iTraceSndDrop        = 0;
      m_iTraceRcvDrop        = 0;
      m_ullTraceSndBytesDrop = 0;
      m_ullTraceRcvBytesDrop = 0;
      m_iTraceRcvUndecrypt        = 0;
      m_ullTraceRcvBytesUndecrypt = 0;
      //new>
      m_ullTraceBytesSent = m_ullTraceBytesRecv = m_ullTraceBytesRetrans = 0;
      //<
      m_llTraceSent = m_llTraceRecv = m_iTraceSndLoss = m_iTraceRcvLoss = m_iTraceRetrans = m_iSentACK = m_iRecvACK = m_iSentNAK = m_iRecvNAK = 0;
      m_llSndDuration = 0;
      m_iTraceRcvRetrans = 0;
      m_iTraceRcvBelated = 0;
#ifdef SRT_ENABLE_LOSTBYTESCOUNT
      m_ullTraceRcvBytesLoss = 0;
#endif
      m_LastSampleTime = currtime;
   }
}

void CUDT::updateCC(ETransmissionEvent evt, EventVariant arg)
{
    // Special things that must be done HERE, not in Smoother,
    // because it involves the input buffer in CUDT. It would be
    // slightly dangerous to give Smoother access to it.

    // According to the rules, the smoother should be ready at the same
    // time when the sending buffer. For sanity check, check both first.
    if (!m_Smoother.ready() || !m_pSndBuffer)
    {
        LOGC(mglog.Error, log << "updateCC: CAN'T DO UPDATE - smoother "
            << (m_Smoother.ready() ? "ready" : "NOT READY")
            << "; sending buffer "
            << (m_pSndBuffer ? "NOT CREATED" : "created"));

        return;
    }

    HLOGC(mglog.Debug, log << "updateCC: EVENT:" << TransmissionEventStr(evt));

    if (evt == TEV_INIT)
    {
        // only_input uses:
        // 0: in the beginning and when SRTO_MAXBW was changed
        // 1: SRTO_INPUTBW was changed
        // 2: SRTO_OHEADBW was changed
        EInitEvent only_input = arg.get<EventVariant::INIT>();
        // false = TEV_INIT_RESET: in the beginning, or when MAXBW was changed.

        if (only_input && m_llMaxBW)
        {
            HLOGC(mglog.Debug, log << "updateCC/TEV_INIT: non-RESET stage and m_llMaxBW already set to " << m_llMaxBW);
            // Don't change
        }
        else // either m_llMaxBW == 0 or only_input == TEV_INIT_RESET
        {
            // Use the values:
            // - if SRTO_MAXBW is >0, use it.
            // - if SRTO_MAXBW == 0, use SRTO_INPUTBW + SRTO_OHEADBW
            // - if SRTO_INPUTBW == 0, pass 0 to requst in-buffer sampling
            // Bytes/s
            int bw = m_llMaxBW != 0 ? m_llMaxBW : // When used SRTO_MAXBW
                m_llInputBW != 0 ? withOverhead(m_llInputBW) : // SRTO_INPUTBW + SRT_OHEADBW
                0; // When both MAXBW and INPUTBW are 0, request in-buffer sampling

            // Note: setting bw == 0 uses BW_INFINITE value in LiveSmoother
            m_Smoother->updateBandwidth(m_llMaxBW, bw);

            if (only_input == TEV_INIT_OHEADBW)
            {
                // On updated SRTO_OHEADBW don't change input rate.
                // This only influences the call to withOverhead().
            }
            else
            {
                m_pSndBuffer->setInputRateSmpPeriod(bw == 0 ? SND_INPUTRATE_FAST_START_US: 0);
            }

            HLOGC(mglog.Debug, log << "updateCC/TEV_INIT: updating BW=" << m_llMaxBW
                << (only_input == TEV_INIT_RESET ? " (UNCHANGED)"
                        : only_input == TEV_INIT_OHEADBW ? " (only Overhead)": " (updated sampling rate)"));
        }
    }

    // This part is also required only by LiveSmoother, however not
    // moved there due to that it needs access to CSndBuffer.
    if (evt == TEV_ACK || evt == TEV_LOSSREPORT || evt == TEV_CHECKTIMER)
    {
        // Specific part done when MaxBW is set to 0 (auto) and InputBW is 0.
        // This requests internal input rate sampling.
        if (m_llMaxBW == 0 && m_llInputBW == 0)
        {
            uint64_t period;
            int payloadsz; //CC will use its own average payload size
            int64_t inputbw = m_pSndBuffer->getInputRate(Ref(payloadsz), Ref(period)); //Auto input rate

            // NOTE:
            // 'period' here is set to the value that was previously set by
            // m_pSndBuffer->setInputRateSmpPeriod(). 

            /*
             * On blocked transmitter (tx full) and until connection closes,
             * auto input rate falls to 0 but there may be still lot of packet to retransmit
             * Calling updateBandwidth with 0 sets maxBW to default BW_INFINITE (30Mbps)
             * and sendrate skyrockets for retransmission.
             * Keep previously set maximum in that case (inputbw == 0).
             */
            if (inputbw != 0)
                m_Smoother->updateBandwidth(0, withOverhead(inputbw)); //Bytes/sec

            if ((m_llSentTotal > SND_INPUTRATE_MAX_PACKETS) && (period < SND_INPUTRATE_RUNNING_US))
                m_pSndBuffer->setInputRateSmpPeriod(SND_INPUTRATE_RUNNING_US); //1 sec period after fast start
        }
    }

    HLOGC(mglog.Debug, log << "udpateCC: emitting signal for EVENT:" << TransmissionEventStr(evt));

    // Now execute a smoother-defined action for that event.
    EmitSignal(evt, arg);

    // This should be done with every event except ACKACK and SEND/RECEIVE
    // After any action was done by the smoother, update the congestion window and sending interval.
    if (evt != TEV_ACKACK && evt != TEV_SEND && evt != TEV_RECEIVE)
    {
        // This part comes from original UDT.
        // NOTE: THESE things come from CCC class:
        // - m_dPktSndPeriod
        // - m_dCWndSize
        m_ullInterval_tk = (uint64_t)(m_Smoother->pktSndPeriod_us() * m_ullCPUFrequency);
        m_dCongestionWindow = m_Smoother->cgWindowSize();
#if ENABLE_HEAVY_LOGGING
        HLOGC(mglog.Debug, log << "updateCC: updated values from smoother: interval=" << m_ullInterval_tk
            << "tk (" << m_Smoother->pktSndPeriod_us() << "us) cgwindow="
            << std::setprecision(3) << m_dCongestionWindow);
#endif
    }

    HLOGC(mglog.Debug, log << "udpateCC: finished handling for EVENT:" << TransmissionEventStr(evt));

#if 0//debug
    static int callcnt = 0;
    if (!(callcnt++ % 250)) cerr << "SndPeriod=" << (m_ullInterval_tk/m_ullCPUFrequency) << "\n");

#endif
}

void CUDT::initSynch()
{
      pthread_mutex_init(&m_SendBlockLock, NULL);
      pthread_cond_init(&m_SendBlockCond, NULL);
      pthread_mutex_init(&m_RecvDataLock, NULL);
      pthread_cond_init(&m_RecvDataCond, NULL);
      pthread_mutex_init(&m_SendLock, NULL);
      pthread_mutex_init(&m_RecvLock, NULL);
      pthread_mutex_init(&m_RcvLossLock, NULL);
      pthread_mutex_init(&m_AckLock, NULL);
      pthread_mutex_init(&m_ConnectionLock, NULL);
      memset(&m_RcvTsbPdThread, 0, sizeof m_RcvTsbPdThread);
      pthread_cond_init(&m_RcvTsbPdCond, NULL);
}

void CUDT::destroySynch()
{
      pthread_mutex_destroy(&m_SendBlockLock);
      pthread_cond_destroy(&m_SendBlockCond);
      pthread_mutex_destroy(&m_RecvDataLock);
      pthread_cond_destroy(&m_RecvDataCond);
      pthread_mutex_destroy(&m_SendLock);
      pthread_mutex_destroy(&m_RecvLock);
      pthread_mutex_destroy(&m_RcvLossLock);
      pthread_mutex_destroy(&m_AckLock);
      pthread_mutex_destroy(&m_ConnectionLock);
      pthread_cond_destroy(&m_RcvTsbPdCond);

}

void CUDT::releaseSynch()
{
    // wake up user calls
    pthread_mutex_lock(&m_SendBlockLock);
    pthread_cond_signal(&m_SendBlockCond);
    pthread_mutex_unlock(&m_SendBlockLock);

    pthread_mutex_lock(&m_SendLock);
    pthread_mutex_unlock(&m_SendLock);

    pthread_mutex_lock(&m_RecvDataLock);
    pthread_cond_signal(&m_RecvDataCond);
    pthread_mutex_unlock(&m_RecvDataLock);

    pthread_mutex_lock(&m_RecvLock);
    pthread_cond_signal(&m_RcvTsbPdCond);
    pthread_mutex_unlock(&m_RecvLock);
    if (!pthread_equal(m_RcvTsbPdThread, pthread_t())) 
    {
        pthread_join(m_RcvTsbPdThread, NULL);
        m_RcvTsbPdThread = pthread_t();
    }
    pthread_mutex_lock(&m_RecvLock);
    pthread_mutex_unlock(&m_RecvLock);
}

#if ENABLE_HEAVY_LOGGING
static void DebugAck(string hdr, int prev, int ack)
{
    if ( !prev )
    {
        HLOGC(mglog.Debug, log << hdr << "ACK " << ack);
        return;
    }

    prev = CSeqNo::incseq(prev);
    int diff = CSeqNo::seqoff(prev, ack);
    if ( diff < 0 )
    {
        HLOGC(mglog.Debug, log << hdr << "ACK ERROR: " << prev << "-" << ack << "(diff " << diff << ")");
        return;
    }

    bool shorted = diff > 100; // sanity
    if ( shorted )
        ack = CSeqNo::incseq(prev, 100);

    ostringstream ackv;
    for (; prev != ack; prev = CSeqNo::incseq(prev))
        ackv << prev << " ";
    if ( shorted )
        ackv << "...";
    HLOGC(mglog.Debug, log << hdr << "ACK (" << (diff+1) << "): " << ackv.str() << ack);
}
#else
static inline void DebugAck(string, int, int) {}
#endif

void CUDT::sendCtrl(UDTMessageType pkttype, void* lparam, void* rparam, int size)
{
   CPacket ctrlpkt;
   uint64_t currtime_tk;
   CTimer::rdtsc(currtime_tk);

   ctrlpkt.m_iTimeStamp = int(currtime_tk/m_ullCPUFrequency - m_StartTime);

   int nbsent = 0;
   int local_prevack = 0;

#if ENABLE_HEAVY_LOGGING
   struct SaveBack
   {
       int& target;
       const int& source;

       ~SaveBack()
       {
           target = source;
       }
   } l_saveback = { m_iDebugPrevLastAck, m_iRcvLastAck };
   (void)l_saveback; //kill compiler warning: unused variable `l_saveback` [-Wunused-variable]

   local_prevack = m_iDebugPrevLastAck;
#endif

   switch (pkttype)
   {
   case UMSG_ACK: //010 - Acknowledgement
      {
      int32_t ack;

      // If there is no loss, the ACK is the current largest sequence number plus 1;
      // Otherwise it is the smallest sequence number in the receiver loss list.
      if (m_pRcvLossList->getLossLength() == 0)
         ack = CSeqNo::incseq(m_iRcvCurrSeqNo);
      else
         ack = m_pRcvLossList->getFirstLostSeq();

      if (m_iRcvLastAckAck == ack)
         break;

      // send out a lite ACK
      // to save time on buffer processing and bandwidth/AS measurement, a lite ACK only feeds back an ACK number
      if (size == SEND_LITE_ACK)
      {
         ctrlpkt.pack(pkttype, NULL, &ack, size);
         ctrlpkt.m_iID = m_PeerID;
         nbsent = m_pSndQueue->sendto(m_pPeerAddr, ctrlpkt);
         DebugAck("sendCtrl(lite):" + CONID(), local_prevack, ack);
         break;
      }

      uint64_t currtime_tk;
      CTimer::rdtsc(currtime_tk);

      // There are new received packets to acknowledge, update related information.
      /* tsbpd thread may also call ackData when skipping packet so protect code */
      CGuard::enterCS(m_AckLock);

      // IF ack > m_iRcvLastAck
      if (CSeqNo::seqcmp(ack, m_iRcvLastAck) > 0)
      {
         int acksize = CSeqNo::seqoff(m_iRcvLastSkipAck, ack);

         m_iRcvLastAck = ack;
         m_iRcvLastSkipAck = ack;

         // XXX Unknown as to whether it matters.
         // This if (acksize) causes that ackData() won't be called.
         // With size == 0 it wouldn't do anything except calling CTimer::triggerEvent().
         // This, again, signals the condition, CTimer::m_EventCond.
         // This releases CTimer::waitForEvent() call used in CUDTUnited::selectEx().
         // Preventing to call this on zero size makes sense, if it prevents false alerts.
         if (acksize > 0)
             m_pRcvBuffer->ackData(acksize);
         CGuard::leaveCS(m_AckLock);

         // If TSBPD is enabled, then INSTEAD OF signaling m_RecvDataCond,
         // signal m_RcvTsbPdCond. This will kick in the tsbpd thread, which
         // will signal m_RecvDataCond when there's time to play for particular
         // data packet.

         if (m_bTsbPd)
         {
             /* Newly acknowledged data, signal TsbPD thread */
             pthread_mutex_lock(&m_RecvLock);
             if (m_bTsbPdAckWakeup)
                pthread_cond_signal(&m_RcvTsbPdCond);
             pthread_mutex_unlock(&m_RecvLock);
         }
         else
         {
             if (m_bSynRecving)
             {
                 // signal a waiting "recv" call if there is any data available
                 pthread_mutex_lock(&m_RecvDataLock);
                 pthread_cond_signal(&m_RecvDataCond);
                 pthread_mutex_unlock(&m_RecvDataLock);
             }
             // acknowledge any waiting epolls to read
             s_UDTUnited.m_EPoll.update_events(m_SocketID, m_sPollID, UDT_EPOLL_IN, true);
         }
         CGuard::enterCS(m_AckLock);
      }
      else if (ack == m_iRcvLastAck)
      {
         // If the ACK was just sent already AND elapsed time did not exceed RTT, 
         if ((currtime_tk - m_ullLastAckTime_tk) < ((m_iRTT + 4 * m_iRTTVar) * m_ullCPUFrequency))
         {
            CGuard::leaveCS(m_AckLock);
            break;
         }
      }
      else
      {
         // Not possible (m_iRcvCurrSeqNo+1 < m_iRcvLastAck ?)
         CGuard::leaveCS(m_AckLock);
         break;
      }

      // [[using assert( ack >= m_iRcvLastAck && is_periodic_ack ) ]]

      // Send out the ACK only if has not been received by the sender before
      if (CSeqNo::seqcmp(m_iRcvLastAck, m_iRcvLastAckAck) > 0)
      {
         // NOTE: The BSTATS feature turns on extra fields above size 6
         // also known as ACKD_TOTAL_SIZE_VER100. 
         int32_t data[ACKD_TOTAL_SIZE];

         // Case you care, CAckNo::incack does exactly the same thing as
         // CSeqNo::incseq. Logically the ACK number is a different thing
         // than sequence number (it's a "journal" for ACK request-response,
         // and starts from 0, unlike sequence, which starts from a random
         // number), but still the numbers are from exactly the same domain.
         m_iAckSeqNo = CAckNo::incack(m_iAckSeqNo);
         data[ACKD_RCVLASTACK] = m_iRcvLastAck;
         data[ACKD_RTT] = m_iRTT;
         data[ACKD_RTTVAR] = m_iRTTVar;
         data[ACKD_BUFFERLEFT] = m_pRcvBuffer->getAvailBufSize();
         // a minimum flow window of 2 is used, even if buffer is full, to break potential deadlock
         if (data[ACKD_BUFFERLEFT] < 2)
            data[ACKD_BUFFERLEFT] = 2;

         if (currtime_tk - m_ullLastAckTime_tk > m_ullSYNInt_tk)
         {
             int rcvRate;
             int ctrlsz = ACKD_TOTAL_SIZE_UDTBASE * ACKD_FIELD_SIZE; // Minimum required size

             data[ACKD_RCVSPEED] = m_RcvTimeWindow.getPktRcvSpeed(Ref(rcvRate));
             data[ACKD_BANDWIDTH] = m_RcvTimeWindow.getBandwidth();

             //>>Patch while incompatible (1.0.2) receiver floating around
             if (m_lPeerSrtVersion == SrtVersion(1, 0, 2))
             {
                 data[ACKD_RCVRATE] = rcvRate; //bytes/sec
                 data[ACKD_XMRATE] = data[ACKD_BANDWIDTH] * m_iMaxSRTPayloadSize; //bytes/sec
                 ctrlsz = ACKD_FIELD_SIZE * ACKD_TOTAL_SIZE_VER102;
             }
             else if (m_lPeerSrtVersion >= SrtVersion(1, 0, 3))
             {
                 // Normal, currently expected version.
                 data[ACKD_RCVRATE] = rcvRate; //bytes/sec
                 ctrlsz = ACKD_FIELD_SIZE * ACKD_TOTAL_SIZE_VER101;

             }
             // ELSE: leave the buffer with ...UDTBASE size.

             ctrlpkt.pack(pkttype, &m_iAckSeqNo, data, ctrlsz);
             CTimer::rdtsc(m_ullLastAckTime_tk);
         }
         else
         {
             ctrlpkt.pack(pkttype, &m_iAckSeqNo, data, ACKD_FIELD_SIZE * ACKD_TOTAL_SIZE_SMALL);
         }

         ctrlpkt.m_iID = m_PeerID;
         ctrlpkt.m_iTimeStamp = int(CTimer::getTime() - m_StartTime);
         nbsent = m_pSndQueue->sendto(m_pPeerAddr, ctrlpkt);
         DebugAck("sendCtrl: " + CONID(), local_prevack, ack);

         m_ACKWindow.store(m_iAckSeqNo, m_iRcvLastAck);

         ++ m_iSentACK;
         ++ m_iSentACKTotal;
      }
      CGuard::leaveCS(m_AckLock);
      break;
      }

   case UMSG_ACKACK: //110 - Acknowledgement of Acknowledgement
      ctrlpkt.pack(pkttype, lparam);
      ctrlpkt.m_iID = m_PeerID;
      nbsent = m_pSndQueue->sendto(m_pPeerAddr, ctrlpkt);

      break;

   case UMSG_LOSSREPORT: //011 - Loss Report
      {
          // Explicitly defined lost sequences 
          if (rparam)
          {
              int32_t* lossdata = (int32_t*)rparam;

              size_t bytes = sizeof(*lossdata)*size;
              ctrlpkt.pack(pkttype, NULL, lossdata, bytes);

              ctrlpkt.m_iID = m_PeerID;
              nbsent = m_pSndQueue->sendto(m_pPeerAddr, ctrlpkt);

              ++ m_iSentNAK;
              ++ m_iSentNAKTotal;
          }
          // Call with no arguments - get loss list from internal data.
          else if (m_pRcvLossList->getLossLength() > 0)
          {
              // this is periodically NAK report; make sure NAK cannot be sent back too often

              // read loss list from the local receiver loss list
              int32_t* data = new int32_t[m_iMaxSRTPayloadSize / 4];
              int losslen;
              m_pRcvLossList->getLossArray(data, losslen, m_iMaxSRTPayloadSize / 4);

              if (0 < losslen)
              {
                  ctrlpkt.pack(pkttype, NULL, data, losslen * 4);
                  ctrlpkt.m_iID = m_PeerID;
                  nbsent = m_pSndQueue->sendto(m_pPeerAddr, ctrlpkt);

                  ++ m_iSentNAK;
                  ++ m_iSentNAKTotal;
              }

              delete [] data;
          }

          // update next NAK time, which should wait enough time for the retansmission, but not too long
          m_ullNAKInt_tk = (m_iRTT + 4 * m_iRTTVar) * m_ullCPUFrequency;

          // Fix the NAKreport period according to the smoother
          m_ullNAKInt_tk = m_Smoother->updateNAKInterval(
                  m_ullNAKInt_tk,
                  m_RcvTimeWindow.getPktRcvSpeed(),
                  m_pRcvLossList->getLossLength()
          );

          // This is necessary because a smoother need not wish to define
          // its own minimum interval, in which case the default one is used.
          if (m_ullNAKInt_tk < m_ullMinNakInt_tk)
              m_ullNAKInt_tk = m_ullMinNakInt_tk;

          break;
      }

   case UMSG_CGWARNING: //100 - Congestion Warning
      ctrlpkt.pack(pkttype);
      ctrlpkt.m_iID = m_PeerID;
      nbsent = m_pSndQueue->sendto(m_pPeerAddr, ctrlpkt);

      CTimer::rdtsc(m_ullLastWarningTime);

      break;

   case UMSG_KEEPALIVE: //001 - Keep-alive
      ctrlpkt.pack(pkttype);
      ctrlpkt.m_iID = m_PeerID;
      nbsent = m_pSndQueue->sendto(m_pPeerAddr, ctrlpkt);

      break;

   case UMSG_HANDSHAKE: //000 - Handshake
      ctrlpkt.pack(pkttype, NULL, rparam, sizeof(CHandShake));
      ctrlpkt.m_iID = m_PeerID;
      nbsent = m_pSndQueue->sendto(m_pPeerAddr, ctrlpkt);

      break;

   case UMSG_SHUTDOWN: //101 - Shutdown
      ctrlpkt.pack(pkttype);
      ctrlpkt.m_iID = m_PeerID;
      nbsent = m_pSndQueue->sendto(m_pPeerAddr, ctrlpkt);

      break;

   case UMSG_DROPREQ: //111 - Msg drop request
      ctrlpkt.pack(pkttype, lparam, rparam, 8);
      ctrlpkt.m_iID = m_PeerID;
      nbsent = m_pSndQueue->sendto(m_pPeerAddr, ctrlpkt);

      break;

   case UMSG_PEERERROR: //1000 - acknowledge the peer side a special error
      ctrlpkt.pack(pkttype, lparam);
      ctrlpkt.m_iID = m_PeerID;
      nbsent = m_pSndQueue->sendto(m_pPeerAddr, ctrlpkt);

      break;

   case UMSG_EXT: //0x7FFF - Resevered for future use
      break;

   default:
      break;
   }

   // Fix keepalive
   if (nbsent)
      m_ullLastSndTime_tk = currtime_tk;
}

void CUDT::processCtrl(CPacket& ctrlpkt)
{
   // Just heard from the peer, reset the expiration count.
   m_iEXPCount = 1;
   uint64_t currtime_tk;
   CTimer::rdtsc(currtime_tk);
   m_ullLastRspTime_tk = currtime_tk;
   bool using_rexmit_flag = m_bPeerRexmitFlag;

   HLOGC(mglog.Debug, log << CONID() << "incoming UMSG:" << ctrlpkt.getType() << " ("
       << MessageTypeStr(ctrlpkt.getType(), ctrlpkt.getExtendedType()) << ") socket=%" << ctrlpkt.m_iID);

   switch (ctrlpkt.getType())
   {
   case UMSG_ACK: //010 - Acknowledgement
      {
      int32_t ack;
      int32_t* ackdata = (int32_t*)ctrlpkt.m_pcData;

      // process a lite ACK
      if (ctrlpkt.getLength() == SEND_LITE_ACK)
      {
         ack = *ackdata;
         if (CSeqNo::seqcmp(ack, m_iSndLastAck) >= 0)
         {
            m_iFlowWindowSize -= CSeqNo::seqoff(m_iSndLastAck, ack);
            HLOGC(mglog.Debug, log << CONID() << "ACK covers: " << m_iSndLastDataAck << " - " << ack << " [ACK=" << m_iSndLastAck << "] (FLW: " << m_iFlowWindowSize << ") [LITE]");

            m_iSndLastAck = ack;
            m_ullLastRspAckTime_tk = currtime_tk;
            m_iReXmitCount = 1;       // Reset re-transmit count since last ACK
         }

         break;
      }

       // read ACK seq. no.
      ack = ctrlpkt.getAckSeqNo();

      // send ACK acknowledgement
      // number of ACK2 can be much less than number of ACK
      uint64_t now = CTimer::getTime();
      if ((now - m_ullSndLastAck2Time > (uint64_t)COMM_SYN_INTERVAL_US) || (ack == m_iSndLastAck2))
      {
         sendCtrl(UMSG_ACKACK, &ack);
         m_iSndLastAck2 = ack;
         m_ullSndLastAck2Time = now;
      }

      // Got data ACK
      ack = ackdata[ACKD_RCVLASTACK];

      // New code, with TLPKTDROP

      // protect packet retransmission
      CGuard::enterCS(m_AckLock);

      // check the validation of the ack
      if (CSeqNo::seqcmp(ack, CSeqNo::incseq(m_iSndCurrSeqNo)) > 0)
      {
         CGuard::leaveCS(m_AckLock);
         //this should not happen: attack or bug
         LOGC(glog.Error, log << CONID() << "ATTACK/IPE: incoming ack seq " << ack << " exceeds current "
                 << m_iSndCurrSeqNo << " by " << (CSeqNo::seqoff(m_iSndCurrSeqNo, ack)-1) << "!");
         m_bBroken = true;
         m_iBrokenCounter = 0;
         break;
      }

      if (CSeqNo::seqcmp(ack, m_iSndLastAck) >= 0)
      {
         // Update Flow Window Size, must update before and together with m_iSndLastAck
         m_iFlowWindowSize = ackdata[ACKD_BUFFERLEFT];
         m_iSndLastAck = ack;
         m_ullLastRspAckTime_tk = currtime_tk;
         m_iReXmitCount = 1;       // Reset re-transmit count since last ACK
      }

      /* 
      * We must not ignore full ack received by peer
      * if data has been artificially acked by late packet drop.
      * Therefore, a distinct ack state is used for received Ack (iSndLastFullAck)
      * and ack position in send buffer (m_iSndLastDataAck).
      * Otherwise, when severe congestion causing packet drops (and m_iSndLastDataAck update)
      * occures, we drop received acks (as duplicates) and do not update stats like RTT,
      * which may go crazy and stay there, preventing proper stream recovery.
      */

      if (CSeqNo::seqoff(m_iSndLastFullAck, ack) <= 0)
      {
         // discard it if it is a repeated ACK
         CGuard::leaveCS(m_AckLock);
         break;
      }
      m_iSndLastFullAck = ack;

      int offset = CSeqNo::seqoff(m_iSndLastDataAck, ack);
      // IF distance between m_iSndLastDataAck and ack is nonempty...
      if (offset > 0) {
          // acknowledge the sending buffer (remove data that predate 'ack')
          m_pSndBuffer->ackData(offset);

          int64_t currtime = currtime_tk/m_ullCPUFrequency;
          // record total time used for sending
          m_llSndDuration += currtime - m_llSndDurationCounter;
          m_llSndDurationTotal += currtime - m_llSndDurationCounter;
          m_llSndDurationCounter = currtime;

          HLOGC(mglog.Debug, log << CONID() << "ACK covers: " << m_iSndLastDataAck << " - " << ack
              << " [ACK=" << m_iSndLastAck << "] BUFr=" << m_iFlowWindowSize
              << " RTT=" << ackdata[ACKD_RTT] << " RTT*=" << ackdata[ACKD_RTTVAR]
              << " BW=" << ackdata[ACKD_BANDWIDTH] << " Vrec=" << ackdata[ACKD_RCVSPEED]);
          // update sending variables
          m_iSndLastDataAck = ack;

          // remove any loss that predates 'ack' (not to be considered loss anymore)
          m_pSndLossList->remove(CSeqNo::decseq(m_iSndLastDataAck));
      }

/* OLD CODE without TLPKTDROP

      // check the validation of the ack
      if (CSeqNo::seqcmp(ack, CSeqNo::incseq(m_iSndCurrSeqNo)) > 0)
      {
         //this should not happen: attack or bug
         m_bBroken = true;
         m_iBrokenCounter = 0;
         break;
      }

      if (CSeqNo::seqcmp(ack, m_iSndLastAck) >= 0)
      {
         // Update Flow Window Size, must update before and together with m_iSndLastAck
         m_iFlowWindowSize = ackdata[ACKD_BUFFERLEFT];
         m_iSndLastAck = ack;
         m_ullLastRspAckTime_tk = currtime_tk;
         m_iReXmitCount = 1;       // Reset re-transmit count since last ACK
      }

      // protect packet retransmission
      CGuard::enterCS(m_AckLock);

      int offset = CSeqNo::seqoff(m_iSndLastDataAck, ack);
      if (offset <= 0)
      {
         // discard it if it is a repeated ACK
         CGuard::leaveCS(m_AckLock);
         break;
      }

      // acknowledge the sending buffer
      m_pSndBuffer->ackData(offset);

      // record total time used for sending
      int64_t currtime = currtime_tk/m_ullCPUFrequency;

      m_llSndDuration += currtime - m_llSndDurationCounter;
      m_llSndDurationTotal += currtime - m_llSndDurationCounter;
      m_llSndDurationCounter = currtime;

      // update sending variables
      m_iSndLastDataAck = ack;
      m_pSndLossList->remove(CSeqNo::decseq(m_iSndLastDataAck));

#endif  SRT_ENABLE_TLPKTDROP */

      CGuard::leaveCS(m_AckLock);
      if (m_bSynSending)
      {
          CGuard lk(m_SendBlockLock);
          pthread_cond_signal(&m_SendBlockCond);
      }

      // acknowledde any waiting epolls to write
      s_UDTUnited.m_EPoll.update_events(m_SocketID, m_sPollID, UDT_EPOLL_OUT, true);

      // insert this socket to snd list if it is not on the list yet
      m_pSndQueue->m_pSndUList->update(this, CSndUList::DONT_RESCHEDULE);

      size_t acksize = ctrlpkt.getLength(); // TEMPORARY VALUE FOR CHECKING
      bool wrongsize = 0 != (acksize % ACKD_FIELD_SIZE);
      acksize = acksize / ACKD_FIELD_SIZE;  // ACTUAL VALUE

      if ( wrongsize )
      {
          // Issue a log, but don't do anything but skipping the "odd" bytes from the payload.
          LOGC(mglog.Error, log << CONID() << "Received UMSG_ACK payload is not evened up to 4-byte based field size - cutting to " << acksize << " fields");
      }

      // Start with checking the base size.
      if ( acksize < ACKD_TOTAL_SIZE_SMALL )
      {
          LOGC(mglog.Error, log << CONID() << "Invalid ACK size " << acksize << " fields - less than minimum required!");
          // Ack is already interpreted, just skip further parts.
          break;
      }
      // This check covers fields up to ACKD_BUFFERLEFT.

      // Update RTT
      //m_iRTT = ackdata[ACKD_RTT];
      //m_iRTTVar = ackdata[ACKD_RTTVAR];
      // XXX These ^^^ commented-out were blocked in UDT;
      // the current RTT calculations are exactly the same as in UDT4.
      int rtt = ackdata[ACKD_RTT];

      m_iRTTVar = avg_iir<4>(m_iRTTVar, abs(rtt - m_iRTT));
      m_iRTT = avg_iir<8>(m_iRTT, rtt);

      /* Version-dependent fields:
       * Original UDT (total size: ACKD_TOTAL_SIZE_SMALL):
       *   ACKD_RCVLASTACK
       *   ACKD_RTT
       *   ACKD_RTTVAR
       *   ACKD_BUFFERLEFT
       * Additional UDT fields, not always attached:
       *   ACKD_RCVSPEED
       *   ACKD_BANDWIDTH
       * SRT extension version 1.0.2 (bstats):
       *   ACKD_RCVRATE
       * SRT extension version 1.0.4:
       *   ACKD_XMRATE
       */

      if (acksize > ACKD_TOTAL_SIZE_SMALL)
      {
          // This means that ACKD_RCVSPEED and ACKD_BANDWIDTH fields are available.
          int pktps = ackdata[ACKD_RCVSPEED];
          int bandwidth = ackdata[ACKD_BANDWIDTH];
          int bytesps;

          /* SRT v1.0.2 Bytes-based stats: bandwidth (pcData[ACKD_XMRATE]) and delivery rate (pcData[ACKD_RCVRATE]) in bytes/sec instead of pkts/sec */
          /* SRT v1.0.3 Bytes-based stats: only delivery rate (pcData[ACKD_RCVRATE]) in bytes/sec instead of pkts/sec */
          if (acksize > ACKD_TOTAL_SIZE_UDTBASE)
              bytesps = ackdata[ACKD_RCVRATE];
          else
              bytesps = pktps * m_iMaxSRTPayloadSize;

          m_iBandwidth = avg_iir<8>(m_iBandwidth, bandwidth);
          m_iDeliveryRate = avg_iir<8>(m_iDeliveryRate, pktps);
          m_iByteDeliveryRate = avg_iir<8>(m_iByteDeliveryRate, bytesps);
          // XXX not sure if ACKD_XMRATE is of any use. This is simply
          // calculated as ACKD_BANDWIDTH * m_iMaxSRTPayloadSize.

          // Update Estimated Bandwidth and packet delivery rate
          // m_iRcvRate = m_iDeliveryRate;
          // ^^ This has been removed because with the Smoother class
          // instead of reading the m_iRcvRate local field this will read
          // cudt->deliveryRate() instead.
      }

      checkSndTimers(REGEN_KM);
      updateCC(TEV_ACK, ack);

      ++ m_iRecvACK;
      ++ m_iRecvACKTotal;

      break;
      }

   case UMSG_ACKACK: //110 - Acknowledgement of Acknowledgement
      {
      int32_t ack = 0;
      int rtt = -1;

      // update RTT
      rtt = m_ACKWindow.acknowledge(ctrlpkt.getAckSeqNo(), ack);
      if (rtt <= 0)
      {
          LOGC(mglog.Error, log << "IPE: ACK node overwritten when acknowledging " <<
              ctrlpkt.getAckSeqNo() << " (ack extracted: " << ack << ")");
          break;
      }

      //if increasing delay detected...
      //   sendCtrl(UMSG_CGWARNING);

      // RTT EWMA
      m_iRTTVar = (m_iRTTVar * 3 + abs(rtt - m_iRTT)) >> 2;
      m_iRTT = (m_iRTT * 7 + rtt) >> 3;

      updateCC(TEV_ACKACK, ack);

      // This function will put a lock on m_RecvLock by itself, as needed.
      // It must be done inside because this function reads the current time
      // and if waiting for the lock has caused a delay, the time will be
      // inaccurate. Additionally it won't lock if TSBPD mode is off, and
      // won't update anything. Note that if you set TSBPD mode and use
      // srt_recvfile (which doesn't make any sense), you'll have e deadlock.
      m_pRcvBuffer->addRcvTsbPdDriftSample(ctrlpkt.getMsgTimeStamp(), m_RecvLock);

      // update last ACK that has been received by the sender
      if (CSeqNo::seqcmp(ack, m_iRcvLastAckAck) > 0)
         m_iRcvLastAckAck = ack;

      break;
      }

   case UMSG_LOSSREPORT: //011 - Loss Report
      {
      int32_t* losslist = (int32_t *)(ctrlpkt.m_pcData);
      size_t losslist_len = ctrlpkt.getLength() / 4;
      updateCC(TEV_LOSSREPORT, EventVariant(losslist, losslist_len));

      bool secure = true;

      // protect packet retransmission
      CGuard::enterCS(m_AckLock);

      // decode loss list message and insert loss into the sender loss list
      for (int i = 0, n = (int)(ctrlpkt.getLength() / 4); i < n; ++ i)
      {
         if (IsSet(losslist[i], LOSSDATA_SEQNO_RANGE_FIRST))
         {
             // Then it's this is a <lo, hi> specification with HI in a consecutive cell.
            int32_t losslist_lo = SEQNO_VALUE::unwrap(losslist[i]);
            int32_t losslist_hi = losslist[i+1];
            // <lo, hi> specification means that the consecutive cell has been already interpreted.
            ++ i;

            HLOGF(mglog.Debug, "received UMSG_LOSSREPORT: %d-%d (%d packets)...",
                    losslist_lo, losslist_hi, CSeqNo::seqoff(losslist_lo, losslist_hi)+1);

            if ((CSeqNo::seqcmp(losslist_lo, losslist_hi) > 0) || (CSeqNo::seqcmp(losslist_hi, m_iSndCurrSeqNo) > 0))
            {
               // seq_a must not be greater than seq_b; seq_b must not be greater than the most recent sent seq
               secure = false;
               // XXX leaveCS: really necessary? 'break' will break the 'for' loop, not the 'switch' statement.
               // and the leaveCS is done again next to the 'for' loop end.
               CGuard::leaveCS(m_AckLock);
               break;
            }

            int num = 0;
            if (CSeqNo::seqcmp(losslist_lo, m_iSndLastAck) >= 0)
               num = m_pSndLossList->insert(losslist_lo, losslist_hi);
            else if (CSeqNo::seqcmp(losslist_hi, m_iSndLastAck) >= 0)
            {
                // This should be theoretically impossible because this would mean
                // that the received packet loss report informs about the loss that predates
                // the ACK sequence.
                // However, this can happen if the packet reordering has caused the earlier sent
                // LOSSREPORT will be delivered after later sent ACK. Whatever, ACK should be
                // more important, so simply drop the part that predates ACK.
               num = m_pSndLossList->insert(m_iSndLastAck, losslist_hi);
            }

            m_iTraceSndLoss += num;
            m_iSndLossTotal += num;

         }
         else if (CSeqNo::seqcmp(losslist[i], m_iSndLastAck) >= 0)
         {
            HLOGF(mglog.Debug, "received UMSG_LOSSREPORT: %d (1 packet)...", losslist[i]);

            if (CSeqNo::seqcmp(losslist[i], m_iSndCurrSeqNo) > 0)
            {
               //seq_a must not be greater than the most recent sent seq
               secure = false;
               CGuard::leaveCS(m_AckLock);
               break;
            }

            int num = m_pSndLossList->insert(losslist[i], losslist[i]);

            m_iTraceSndLoss += num;
            m_iSndLossTotal += num;
         }
      }
      CGuard::leaveCS(m_AckLock);

      if (!secure)
      {
         HLOGF(mglog.Debug, "WARNING: out-of-band LOSSREPORT received; considered bug or attack");
         //this should not happen: attack or bug
         m_bBroken = true;
         m_iBrokenCounter = 0;
         break;
      }

      // the lost packet (retransmission) should be sent out immediately
      m_pSndQueue->m_pSndUList->update(this, CSndUList::DO_RESCHEDULE);

      ++ m_iRecvNAK;
      ++ m_iRecvNAKTotal;

      break;
      }

   case UMSG_CGWARNING: //100 - Delay Warning
      // One way packet delay is increasing, so decrease the sending rate
      m_ullInterval_tk = (uint64_t)ceil(m_ullInterval_tk * 1.125);
      m_iLastDecSeq = m_iSndCurrSeqNo;
      // XXX Note as interesting fact: this is only prepared for handling,
      // but nothing in the code is sending this message. Probably predicted
      // for a custom smoother. There's a predicted place to call it under
      // UMSG_ACKACK handling, but it's commented out.

      break;

   case UMSG_KEEPALIVE: //001 - Keep-alive
      // The only purpose of keep-alive packet is to tell that the peer is still alive
      // nothing needs to be done.

      break;

   case UMSG_HANDSHAKE: //000 - Handshake
      {
      CHandShake req;
      req.load_from(ctrlpkt.m_pcData, ctrlpkt.getLength());

      HLOGC(mglog.Debug, log << "processCtrl: got HS: " << req.show());

      if ((req.m_iReqType > URQ_INDUCTION_TYPES) // acually it catches URQ_INDUCTION and URQ_ERROR_* symbols...???
              || (m_bRendezvous && (req.m_iReqType != URQ_AGREEMENT))) // rnd sends AGREEMENT in rsp to CONCLUSION
      {
         // The peer side has not received the handshake message, so it keeps querying
         // resend the handshake packet

          // This condition embraces cases when:
          // - this is normal accept() and URQ_INDUCTION was received
          // - this is rendezvous accept() and there's coming any kind of URQ except AGREEMENT (should be RENDEZVOUS or CONCLUSION)
          // - this is any of URQ_ERROR_* - well...
         CHandShake initdata;
         initdata.m_iISN = m_iISN;
         initdata.m_iMSS = m_iMSS;
         initdata.m_iFlightFlagSize = m_iFlightFlagSize;

         // For rendezvous we do URQ_WAVEAHAND/URQ_CONCLUSION --> URQ_AGREEMENT.
         // For client-server we do URQ_INDUCTION --> URQ_CONCLUSION.
         initdata.m_iReqType = (!m_bRendezvous) ? URQ_CONCLUSION : URQ_AGREEMENT;
         initdata.m_iID = m_SocketID;

         uint32_t kmdata[SRTDATA_MAXSIZE];
         size_t kmdatasize = SRTDATA_MAXSIZE;
         bool have_hsreq = false;
         if ( req.m_iVersion > HS_VERSION_UDT4 )
         {
             initdata.m_iVersion = HS_VERSION_SRT1; // if I remember correctly, this is induction/listener...
             int hs_flags = SrtHSRequest::SRT_HSTYPE_HSFLAGS::unwrap(m_ConnRes.m_iType);
             if ( hs_flags != 0 ) // has SRT extensions
             {
                 HLOGC(mglog.Debug, log << "processCtrl/HS: got HS reqtype=" << RequestTypeStr(req.m_iReqType) << " WITH SRT ext");
                 have_hsreq = interpretSrtHandshake(req, ctrlpkt, kmdata, &kmdatasize);
                 if ( !have_hsreq )
                 {
                     initdata.m_iVersion = 0;
                     initdata.m_iReqType = URQ_ERROR_INVALID;
                 }
                 else
                 {
                     // Extensions are added only in case of CONCLUSION (not AGREEMENT).
                     // Actually what is expected here is that this may either process the
                     // belated-repeated handshake from a caller (and then it's CONCLUSION,
                     // and should be added with HSRSP/KMRSP), or it's a belated handshake
                     // of Rendezvous when it has already considered itself connected.
                     // Sanity check - according to the rules, there should be no such situation
                     if (m_bRendezvous && m_SrtHsSide == HSD_RESPONDER)
                     {
                         LOGC(mglog.Error, log << "processCtrl/HS: IPE???: RESPONDER should receive all its handshakes in handshake phase.");
                     }

                     // The 'extension' flag will be set from this variable; set it to false
                     // in case when the AGREEMENT response is to be sent.
                     have_hsreq = initdata.m_iReqType == URQ_CONCLUSION;
                     HLOGC(mglog.Debug, log << "processCtrl/HS: processing ok, reqtype="
                             << RequestTypeStr(initdata.m_iReqType) << " kmdatasize=" << kmdatasize);
                 }
             }
             else
             {
                 HLOGC(mglog.Debug, log << "processCtrl/HS: got HS reqtype=" << RequestTypeStr(req.m_iReqType));
             }
         }
         else
         {
             initdata.m_iVersion = HS_VERSION_UDT4;
         }

         initdata.m_extension = have_hsreq;

         HLOGC(mglog.Debug, log << CONID() << "processCtrl: responding HS reqtype=" << RequestTypeStr(initdata.m_iReqType) << (have_hsreq ? " WITH SRT HS response extensions" : ""));

         // XXX here interpret SRT handshake extension
         CPacket response;
         response.setControl(UMSG_HANDSHAKE);
         response.allocate(m_iMaxSRTPayloadSize);

         // If createSrtHandshake failed, don't send anything. Actually it can only fail on IPE.
         // There is also no possible IPE condition in case of HSv4 - for this version it will always return true.
         if ( createSrtHandshake(Ref(response), Ref(initdata), SRT_CMD_HSRSP, SRT_CMD_KMRSP, kmdata, kmdatasize) )
         {
             response.m_iID = m_PeerID;
             uint64_t currtime_tk;
             CTimer::rdtsc(currtime_tk);
             response.m_iTimeStamp = int(currtime_tk/m_ullCPUFrequency - m_StartTime);
             int nbsent = m_pSndQueue->sendto(m_pPeerAddr, response);
             if (nbsent)
             {
                 uint64_t currtime_tk;
                 CTimer::rdtsc(currtime_tk);
                 m_ullLastSndTime_tk = currtime_tk;
             }
         }

      }
      else
      {
          HLOGC(mglog.Debug, log << "processCtrl: ... not INDUCTION, not ERROR, not rendezvous - IGNORED.");
      }

      break;
      }

   case UMSG_SHUTDOWN: //101 - Shutdown
      m_bShutdown = true;
      m_bClosing = true;
      m_bBroken = true;
      m_iBrokenCounter = 60;

      // Signal the sender and recver if they are waiting for data.
      releaseSynch();
      // Unblock any call so they learn the connection_broken error
      s_UDTUnited.m_EPoll.update_events(m_SocketID, m_sPollID, UDT_EPOLL_ERR, true);

      CTimer::triggerEvent();

      break;

   case UMSG_DROPREQ: //111 - Msg drop request
      CGuard::enterCS(m_RecvLock);
      m_pRcvBuffer->dropMsg(ctrlpkt.getMsgSeq(using_rexmit_flag), using_rexmit_flag);
      CGuard::leaveCS(m_RecvLock);

      unlose(*(int32_t*)ctrlpkt.m_pcData, *(int32_t*)(ctrlpkt.m_pcData + 4));

      // move forward with current recv seq no.
      if ((CSeqNo::seqcmp(*(int32_t*)ctrlpkt.m_pcData, CSeqNo::incseq(m_iRcvCurrSeqNo)) <= 0)
         && (CSeqNo::seqcmp(*(int32_t*)(ctrlpkt.m_pcData + 4), m_iRcvCurrSeqNo) > 0))
      {
         m_iRcvCurrSeqNo = *(int32_t*)(ctrlpkt.m_pcData + 4);
      }

      break;

   case UMSG_PEERERROR: // 1000 - An error has happened to the peer side
      //int err_type = packet.getAddInfo();

      // currently only this error is signalled from the peer side
      // if recvfile() failes (e.g., due to disk fail), blcoked sendfile/send should return immediately
      // giving the app a chance to fix the issue

      m_bPeerHealth = false;

      break;

   case UMSG_EXT: //0x7FFF - reserved and user defined messages
      HLOGF(mglog.Debug, "CONTROL EXT MSG RECEIVED: %08X\n", ctrlpkt.getExtendedType());
      {
          // This has currently two roles in SRT:
          // - HSv4 (legacy) handshake
          // - refreshed KMX (initial KMX is done still in the HS process in HSv5)
          bool understood = processSrtMsg(&ctrlpkt);
          // CAREFUL HERE! This only means that this update comes from the UMSG_EXT
          // message received, REGARDLESS OF WHAT IT IS. This version doesn't mean
          // the handshake version, but the reason of calling this function.
          //
          // Fortunately, the only messages taken into account in this function
          // are HSREQ and HSRSP, which should *never* be interchanged when both
          // parties are HSv5.
          if ( understood )
          {
              updateAfterSrtHandshake(ctrlpkt.getExtendedType(), HS_VERSION_UDT4);
          }
          else
          {
              updateCC(TEV_CUSTOM, &ctrlpkt);
          }
      }
      break;

   default:
      break;
   }
}

void CUDT::updateSrtRcvSettings()
{
    if (m_bTsbPd)
    {
        /* We are TsbPd receiver */
        CGuard::enterCS(m_RecvLock);
        m_pRcvBuffer->setRcvTsbPdMode(m_ullRcvPeerStartTime, m_iTsbPdDelay_ms * 1000);
        CGuard::leaveCS(m_RecvLock);

        HLOGF(mglog.Debug,  "AFTER HS: Set Rcv TsbPd mode: delay=%u.%03u secs",
                m_iTsbPdDelay_ms/1000,
                m_iTsbPdDelay_ms%1000);
    }
    else
    {
        HLOGC(mglog.Debug, log << "AFTER HS: Rcv TsbPd mode not set");
    }
}

void CUDT::updateSrtSndSettings()
{
    if (m_bPeerTsbPd)
    {
        /* We are TsbPd sender */
        // XXX Check what happened here.
        //m_iPeerTsbPdDelay_ms = m_Smoother->getSndPeerTsbPdDelay();// + ((m_iRTT + (4 * m_iRTTVar)) / 1000);
        /* 
         * For sender to apply Too-Late Packet Drop
         * option (m_bTLPktDrop) must be enabled and receiving peer shall support it
         */
        HLOGF(mglog.Debug,  "AFTER HS: Set Snd TsbPd mode %s: delay=%d.%03d secs",
                m_bPeerTLPktDrop ? "with TLPktDrop" : "without TLPktDrop",
                m_iPeerTsbPdDelay_ms/1000, m_iPeerTsbPdDelay_ms%1000);
    }
    else
    {
        HLOGC(mglog.Debug, log << "AFTER HS: Snd TsbPd mode not set");
    }
}

void CUDT::updateAfterSrtHandshake(int srt_cmd, int hsv)
{

    switch (srt_cmd)
    {
    case SRT_CMD_HSREQ:
    case SRT_CMD_HSRSP:
        break;
    default:
        return;
    }

    // The only possibility here is one of these two:
    // - Agent is RESPONDER and it receives HSREQ.
    // - Agent is INITIATOR and it receives HSRSP.
    //
    // In HSv4, INITIATOR is sender and RESPONDER is receiver.
    // In HSv5, both are sender AND receiver.
    //
    // This function will be called only ONCE in this
    // instance, through either HSREQ or HSRSP.

    if ( hsv > HS_VERSION_UDT4 )
    {
        updateSrtRcvSettings();
        updateSrtSndSettings();
    }
    else if ( srt_cmd == SRT_CMD_HSRSP )
    {
        // HSv4 INITIATOR is sender
        updateSrtSndSettings();
    }
    else
    {
        // HSv4 RESPONDER is receiver
        updateSrtRcvSettings();
    }
}

int CUDT::packData(CPacket& packet, uint64_t& ts_tk)
{
   int payload = 0;
   bool probe = false;
   uint64_t origintime = 0;

   int kflg = EK_NOENC;

   uint64_t entertime_tk;
   CTimer::rdtsc(entertime_tk);

#if 0//debug: TimeDiff histogram
   static int lldiffhisto[23] = {0};
   static int llnodiff = 0;
   if (m_ullTargetTime_tk != 0)
   {
      int ofs = 11 + ((entertime_tk - m_ullTargetTime_tk)/(int64_t)m_ullCPUFrequency)/1000;
      if (ofs < 0) ofs = 0;
      else if (ofs > 22) ofs = 22;
      lldiffhisto[ofs]++;
   }
   else if(m_ullTargetTime_tk == 0)
   {
      llnodiff++;
   }
   static int callcnt = 0;
   if (!(callcnt++ % 5000)) {
      fprintf(stderr, "%6d %6d %6d %6d %6d %6d %6d %6d %6d %6d %6d %6d\n",
        lldiffhisto[0],lldiffhisto[1],lldiffhisto[2],lldiffhisto[3],lldiffhisto[4],lldiffhisto[5],
        lldiffhisto[6],lldiffhisto[7],lldiffhisto[8],lldiffhisto[9],lldiffhisto[10],lldiffhisto[11]);
      fprintf(stderr, "%6d %6d %6d %6d %6d %6d %6d %6d %6d %6d %6d %6d\n",
        lldiffhisto[12],lldiffhisto[13],lldiffhisto[14],lldiffhisto[15],lldiffhisto[16],lldiffhisto[17],
        lldiffhisto[18],lldiffhisto[19],lldiffhisto[20],lldiffhisto[21],lldiffhisto[21],llnodiff);
   }
#endif
   if ((0 != m_ullTargetTime_tk) && (entertime_tk > m_ullTargetTime_tk))
      m_ullTimeDiff_tk += entertime_tk - m_ullTargetTime_tk;

   string reason;

   bool new_packet_packed = false;
<<<<<<< HEAD
   bool fec_ctl_pkt = false;
=======
   bool filter_ctl_pkt = false;
>>>>>>> 50caabaf

   // Loss retransmission always has higher priority.
   packet.m_iSeqNo = m_pSndLossList->getLostSeq();
   if (packet.m_iSeqNo >= 0)
   {
      // protect m_iSndLastDataAck from updating by ACK processing
      CGuard ackguard(m_AckLock);

      int offset = CSeqNo::seqoff(m_iSndLastDataAck, packet.m_iSeqNo);
      if (offset < 0)
         return 0;

      int msglen;

      payload = m_pSndBuffer->readData(&(packet.m_pcData), offset, packet.m_iMsgNo, origintime, msglen);

      if (-1 == payload)
      {
         int32_t seqpair[2];
         seqpair[0] = packet.m_iSeqNo;
         seqpair[1] = CSeqNo::incseq(seqpair[0], msglen);
         sendCtrl(UMSG_DROPREQ, &packet.m_iMsgNo, seqpair, 8);

         // only one msg drop request is necessary
         m_pSndLossList->remove(seqpair[1]);

         // skip all dropped packets
         if (CSeqNo::seqcmp(m_iSndCurrSeqNo, CSeqNo::incseq(seqpair[1])) < 0)
             m_iSndCurrSeqNo = CSeqNo::incseq(seqpair[1]);

         return 0;
      }
      // NOTE: This is just a sanity check. Returning 0 is impossible to happen
      // in case of retransmission. If the offset was a positive value, then the
      // block must exist in the old blocks because it wasn't yet cut off by ACK
      // and has been already recorded as sent (otherwise the peer wouldn't send
      // back the loss report). May something happen here in case when the send
      // loss record has been updated by the FASTREXMIT.
      else if (payload == 0)
         return 0;


      ++ m_iTraceRetrans;
      ++ m_iRetransTotal;
      m_ullTraceBytesRetrans += payload;
      m_ullBytesRetransTotal += payload;

      // Kinda confusion here. Despite the contextual interpretation of packet.m_iMsgNo around
      // CSndBuffer::readData version 2 (version 1 doesn't return -1), in this particular
      // case we can be sure that this is exactly the value of PH_MSGNO as a bitset.
      // So, set here the rexmit flag if the peer understands it.
      if ( m_bPeerRexmitFlag )
      {
          packet.m_iMsgNo |= PACKET_SND_REXMIT;
      }
      reason = "reXmit";
   }
   else if (m_PacketFilter && m_PacketFilter.packControlPacket(
               Ref(packet), m_iSndCurrSeqNo,
               m_pCryptoControl->getSndCryptoFlags()))
   {
       HLOGC(mglog.Debug, log << "FEC: FEC/CTL packet ready - packing instead of data.");
       payload = packet.getLength();
       reason = "FEC";
<<<<<<< HEAD
       fec_ctl_pkt = true; // Mark that this packet ALREADY HAS timestamp field and it should not be set
=======
       filter_ctl_pkt = true; // Mark that this packet ALREADY HAS timestamp field and it should not be set
>>>>>>> 50caabaf

       // Stats
       ++m_iSndFilterExtra;
       ++m_iSndFilterExtraTotal;
   }
   else
   {
<<<<<<< HEAD
      // If no loss, and no FEC control packet, pack a new packet.
=======
      // If no loss, and no packetfilter control packet, pack a new packet.
>>>>>>> 50caabaf

      // check congestion/flow window limit
      int cwnd = std::min(int(m_iFlowWindowSize), int(m_dCongestionWindow));
      int seqdiff = CSeqNo::seqlen(m_iSndLastAck, CSeqNo::incseq(m_iSndCurrSeqNo));
      if (cwnd >= seqdiff)
      {
         // XXX Here it's needed to set kflg to msgno_bitset in the block stored in the
         // send buffer. This should be somehow avoided, the crypto flags should be set
         // together with encrypting, and the packet should be sent as is, when rexmitting.
         // It would be nice to research as to whether CSndBuffer::Block::m_iMsgNoBitset field
         // isn't a useless redundant state copy. If it is, then taking the flags here can be removed.
         kflg = m_pCryptoControl->getSndCryptoFlags();
         payload = m_pSndBuffer->readData(&(packet.m_pcData), packet.m_iMsgNo, origintime, kflg);
         if (payload)
         {
            m_iSndCurrSeqNo = CSeqNo::incseq(m_iSndCurrSeqNo);
            //m_pCryptoControl->m_iSndCurrSeqNo = m_iSndCurrSeqNo;

            packet.m_iSeqNo = m_iSndCurrSeqNo;

            // every 16 (0xF) packets, a packet pair is sent
            if ((packet.m_iSeqNo & PUMASK_SEQNO_PROBE) == 0)
               probe = true;

            new_packet_packed = true;
         }
         else
         {
            m_ullTargetTime_tk = 0;
            m_ullTimeDiff_tk = 0;
            ts_tk = 0;
            return 0;
         }
      }
      else
      {
          HLOGC(dlog.Debug, log << "packData: CONGESTED: cwnd=min(" << m_iFlowWindowSize << "," << m_dCongestionWindow
              << ")=" << cwnd << " seqlen=(" << m_iSndLastAck << "-" << m_iSndCurrSeqNo << ")=" << seqdiff);
         m_ullTargetTime_tk = 0;
         m_ullTimeDiff_tk = 0;
         ts_tk = 0;
         return 0;
      }

      reason = "normal";
   }

   // Normally packet.m_iTimeStamp field is set exactly here,
   // usually as taken from m_StartTime and current time, unless live
   // mode in which case it is based on 'origintime' as set during scheduling.
   // In case when this is a FEC/CTL packet, the m_iTimeStamp field already
   // contains the exactly needed value, and it's a timestamp clip, not a real
   // timestamp.
<<<<<<< HEAD
   if (!fec_ctl_pkt)
=======
   if (!filter_ctl_pkt)
>>>>>>> 50caabaf
   {
       if (m_bPeerTsbPd)
       {
           /*
            * When timestamp is carried over in this sending stream from a received stream,
            * it may be older than the session start time causing a negative packet time
            * that may block the receiver's Timestamp-based Packet Delivery.
            * XXX Isn't it then better to not decrease it by m_StartTime? As long as it
            * doesn't screw up the start time on the other side.
            */
           if (origintime >= m_StartTime)
               packet.m_iTimeStamp = int(origintime - m_StartTime);
           else
               packet.m_iTimeStamp = int(CTimer::getTime() - m_StartTime);
       }
       else
       {
           packet.m_iTimeStamp = int(CTimer::getTime() - m_StartTime);
       }
   }

   packet.m_iID = m_PeerID;
   packet.setLength(payload);

   /* Encrypt if 1st time this packet is sent and crypto is enabled */
   if (kflg)
   {
       // XXX Encryption flags are already set on the packet before calling this.
       // See readData() above.
      if (m_pCryptoControl->encrypt(Ref(packet)))
      {
          // Encryption failed 
          //>>Add stats for crypto failure
          ts_tk = 0;
          LOGC(dlog.Error, log << "ENCRYPT FAILED - packet won't be sent, size=" << payload);
          return -1; //Encryption failed
      }
      payload = packet.getLength(); /* Cipher may change length */
      reason += " (encrypted)";
   }

   if (new_packet_packed && m_PacketFilter)
   {
       HLOGC(mglog.Debug, log << "FEC: Feeding packet for source clip");
       m_PacketFilter.feedSource(Ref(packet));
   }

#if ENABLE_HEAVY_LOGGING // Required because of referring to MessageFlagStr()
   HLOGC(mglog.Debug, log << CONID() << "packData: " << reason << " packet seq=" << packet.m_iSeqNo
       << " (ACK=" << m_iSndLastAck << " ACKDATA=" << m_iSndLastDataAck
       << " MSG/FLAGS: " << packet.MessageFlagStr() << ")");
#endif

   // Fix keepalive
   m_ullLastSndTime_tk = entertime_tk;

   considerLegacySrtHandshake(0);

   // WARNING: TEV_SEND is the only event that is reported from
   // the CSndQueue::worker thread. All others are reported from
   // CRcvQueue::worker. If you connect to this signal, make sure
   // that you are aware of prospective simultaneous access.
   updateCC(TEV_SEND, &packet);

   // XXX This was a blocked code also originally in UDT. Probably not required.
   // Left untouched for historical reasons.
   // Might be possible that it was because of that this is send from
   // different thread than the rest of the signals.
   //m_pSndTimeWindow->onPktSent(packet.m_iTimeStamp);

   m_ullTraceBytesSent += payload;
   m_ullBytesSentTotal += payload;
   ++ m_llTraceSent;
   ++ m_llSentTotal;

   if (probe)
   {
      // sends out probing packet pair
      ts_tk = entertime_tk;
      probe = false;
   }
   else
   {
      #ifndef NO_BUSY_WAITING
         ts_tk = entertime_tk + m_ullInterval_tk;
      #else
         if (m_ullTimeDiff_tk >= m_ullInterval_tk)
         {
            ts_tk = entertime_tk;
            m_ullTimeDiff_tk -= m_ullInterval_tk;
         }
         else
         {
            ts_tk = entertime_tk + m_ullInterval_tk - m_ullTimeDiff_tk;
            m_ullTimeDiff_tk = 0;
         }
      #endif
   }

   m_ullTargetTime_tk = ts_tk;

   return payload;
}

// This is a close request, but called from the 
void CUDT::processClose()
{
    sendCtrl(UMSG_SHUTDOWN);

    m_bShutdown = true;
    m_bClosing = true;
    m_bBroken = true;
    m_iBrokenCounter = 60;

    HLOGP(mglog.Debug, "processClose: sent message and set flags");

    if (m_bTsbPd)
    {
        HLOGP(mglog.Debug, "processClose: lock-and-signal TSBPD");
        CGuard rl(m_RecvLock);
        pthread_cond_signal(&m_RcvTsbPdCond);
    }

    // Signal the sender and recver if they are waiting for data.
    releaseSynch();
    // Unblock any call so they learn the connection_broken error
    s_UDTUnited.m_EPoll.update_events(m_SocketID, m_sPollID, UDT_EPOLL_ERR, true);

    HLOGP(mglog.Debug, "processClose: triggering timer event to spread the bad news");
    CTimer::triggerEvent();

}

void CUDT::sendLossReport(const std::vector< std::pair<int32_t, int32_t> >& loss_seqs)
{
    typedef vector< pair<int32_t, int32_t> > loss_seqs_t;

    vector<int32_t> seqbuffer;
    seqbuffer.reserve(2 * loss_seqs.size()); // pessimistic
    for (loss_seqs_t::const_iterator i = loss_seqs.begin(); i != loss_seqs.end(); ++i)
    {
        if (i->first == i->second)
        {
            seqbuffer.push_back(i->first);
            HLOGF(mglog.Debug, "lost packet %d: sending LOSSREPORT", i->first);
        }
        else
        {
            seqbuffer.push_back(i->first | LOSSDATA_SEQNO_RANGE_FIRST);
            seqbuffer.push_back(i->second);
            HLOGF(mglog.Debug, "lost packets %d-%d (%d packets): sending LOSSREPORT",
                    i->first, i->second, 1+CSeqNo::seqcmp(i->second, i->first));
        }
    }

    if (!seqbuffer.empty())
    {
        sendCtrl(UMSG_LOSSREPORT, NULL, &seqbuffer[0], seqbuffer.size());
    }

}

int CUDT::processData(CUnit* unit)
{
   CPacket& packet = unit->m_Packet;

   // XXX This should be called (exclusively) here:
   //m_pRcvBuffer->addLocalTsbPdDriftSample(packet.getMsgTimeStamp());
   // Just heard from the peer, reset the expiration count.
   m_iEXPCount = 1;
   uint64_t currtime_tk;
   CTimer::rdtsc(currtime_tk);
   m_ullLastRspTime_tk = currtime_tk;

   /* We are receiver, start tsbpd thread if TsbPd is enabled */
   if (m_bTsbPd && pthread_equal(m_RcvTsbPdThread, pthread_t()))
   {
       HLOGP(mglog.Debug, "Spawning TSBPD thread");
       int st = 0;
       {
           ThreadName tn("SRT:TsbPd");
           st = pthread_create(&m_RcvTsbPdThread, NULL, CUDT::tsbpd, this);
       }
       if ( st != 0 )
           return -1;
   }

   int pktrexmitflag = m_bPeerRexmitFlag ? (int)packet.getRexmitFlag() : 2;
   static const string rexmitstat [] = {"ORIGINAL", "REXMITTED", "RXS-UNKNOWN"};
   string rexmit_reason;


   if ( pktrexmitflag == 1 ) // rexmitted
   {
       m_iTraceRcvRetrans++;

#if ENABLE_HEAVY_LOGGING
       // Check if packet was retransmitted on request or on ack timeout
       // Search the sequence in the loss record.
       rexmit_reason = " by ";
       if ( !m_pRcvLossList->find(packet.m_iSeqNo, packet.m_iSeqNo) )
       //if ( m_DebugLossRecords.find(packet.m_iSeqNo) ) // m_DebugLossRecords not turned on
           rexmit_reason += "REQUEST";
       else
       {
           rexmit_reason += "ACK-TMOUT";
           /*
           if ( !m_DebugLossRecords.exists(packet.m_iSeqNo) )
           {
               rexmit_reason += "(seems/";
               char buf[100] = "empty";
               int32_t base = m_DebugLossRecords.base();
               if ( base != -1 )
                   sprintf(buf, "%d", base);
               rexmit_reason += buf;
               rexmit_reason += ")";
           }
           */
       }
#endif
   }


   HLOGC(dlog.Debug, log << CONID() << "processData: RECEIVED DATA: size=" << packet.getLength() << " seq=" << packet.getSeqNo());
   //    << "(" << rexmitstat[pktrexmitflag] << rexmit_reason << ")";

   updateCC(TEV_RECEIVE, &packet);
   ++ m_iPktCount;

   int pktsz = packet.getLength();
   // update time information
   m_RcvTimeWindow.onPktArrival(pktsz);

   // check if it is probing packet pair
   if ((packet.m_iSeqNo & PUMASK_SEQNO_PROBE) == 0)
      m_RcvTimeWindow.probe1Arrival();
   else if ((packet.m_iSeqNo & PUMASK_SEQNO_PROBE) == 1)
      m_RcvTimeWindow.probe2Arrival(pktsz);

   m_ullTraceBytesRecv += pktsz;
   m_ullBytesRecvTotal += pktsz;
   ++ m_llTraceRecv;
   ++ m_llRecvTotal;

   typedef vector< pair<int32_t, int32_t> > loss_seqs_t;
   loss_seqs_t filter_loss_seqs;
   loss_seqs_t srt_loss_seqs;
   bool record_loss = true;          // Check for loss yourself and record them
   bool report_recorded_loss = true; // Report immediately recorded loss
   vector<CUnit*> incoming;
   bool was_orderly_sent = true;
   bool reorder_prevent_lossreport = false;

   // If the peer doesn't understand REXMIT flag, send rexmit request
   // always immediately.
   int initial_loss_ttl = 0;
   if ( m_bPeerRexmitFlag )
       initial_loss_ttl = m_iReorderTolerance;

   {
      /*
      * Start of offset protected section
      * Prevent TsbPd thread from modifying Ack position while adding data
      * offset from RcvLastAck in RcvBuffer must remain valid between seqoff() and addData()
      */
      CGuard recvbuf_acklock(m_AckLock);

      vector<CUnit*> undec_units;
      if (m_PacketFilter)
      {
          record_loss = m_PktFilterRexmitLevel != SRT_ARQ_NEVER;
          report_recorded_loss = m_PktFilterRexmitLevel == SRT_ARQ_ALWAYS;

          // Stuff this data into the corrector
          m_PacketFilter.receive(unit, Ref(incoming), Ref(filter_loss_seqs));
          HLOGC(mglog.Debug, log << "(FEC) fed data, received " << incoming.size() << " pkts, "
                  << Printable(filter_loss_seqs) << " loss to report, "
                  << (record_loss ? "" : "DO NOT ")
                  << "check for losses later"
                  << (record_loss ? (report_recorded_loss
                          ? " AND REPORT THEM"
                          : ", but do not report them") : ""));
      }
      else
      {
          // Stuff in just one packet that has come in.
          incoming.push_back(unit);
      }

      bool excessive = true; // stays true unless it was successfully added

      // Needed for possibly check for needsQuickACK.
      bool incoming_belated = ( CSeqNo::seqcmp(unit->m_Packet.m_iSeqNo, m_iRcvLastSkipAck) < 0 );

      // Loop over all incoming packets that were filtered out.
      // In case when there is no filter, there's just one packet in 'incoming',
      // the one that came in the input of this function.
      for (vector<CUnit*>::iterator i = incoming.begin(); i != incoming.end(); ++i)
      {
          CUnit* u = *i;
          CPacket& rpkt = u->m_Packet;

          // m_iRcvLastSkipAck is the base sequence number for the receiver buffer.
          // This is the offset in the buffer; if this is negative, it means that
          // this sequence is already in the past and the buffer is not interested.
          // Meaning, this packet will be rejected, even if it could potentially be
          // one of missing packets in the transmission.
          int32_t offset = CSeqNo::seqoff(m_iRcvLastSkipAck, rpkt.m_iSeqNo);

          string exc_type = "EXPECTED";
          if (offset < 0)
          {
              exc_type = "BELATED";
              m_iTraceRcvBelated++;
              uint64_t tsbpdtime = m_pRcvBuffer->getPktTsbPdTime(rpkt.getMsgTimeStamp());
              uint64_t bltime = CountIIR(
                      uint64_t(m_fTraceBelatedTime)*1000,
                      CTimer::getTime() - tsbpdtime, 0.2);
              m_fTraceBelatedTime = double(bltime)/1000.0;

              HLOGC(mglog.Debug, log << CONID() << "RECEIVED: seq=" << packet.m_iSeqNo
                      << " offset=" << offset << " (BELATED" << rexmitstat[pktrexmitflag] << rexmit_reason
                      << ") FLAGS: " << packet.MessageFlagStr());
              continue;
          }

          int avail_bufsize = m_pRcvBuffer->getAvailBufSize();
          if (offset >= avail_bufsize)
          {
              // This is already a sequence discrepancy. Probably there could be found
              // some way to make it continue reception by overriding the sequence and
              // make a kinda TLKPTDROP, but there has been found no reliable way to do this.
              if (m_bTsbPd && m_bTLPktDrop && m_pRcvBuffer->empty())
              {
                  // Only in live mode. In File mode this shall not be possible
                  // because the sender should stop sending in this situation.
                  // In Live mode this means that there is a gap between the
                  // lowest sequence in the empty buffer and the incoming sequence
                  // that exceeds the buffer size. Receiving data in this situation
                  // is no longer possible and this is a point of no return.

                  LOGC(mglog.Error,
                          log << CONID() <<
                          "SEQUENCE DISCREPANCY, reception no longer possible. REQUESTING TO CLOSE.");

                  // This is a scoped lock with AckLock, but for the moment
                  // when processClose() is called this lock must be taken out,
                  // otherwise this will cause a deadlock. We don't need this
                  // lock anymore, and at 'return' it will be unlocked anyway.
                  recvbuf_acklock.forceUnlock();
                  processClose();
                  return -1;
              }
              else
              {
                  LOGC(mglog.Error, log << CONID() << "No room to store incoming packet: offset="
                          << offset << " avail=" << avail_bufsize
                          << " ack.seq=" << m_iRcvLastSkipAck << " pkt.seq=" << rpkt.m_iSeqNo
                          << " rcv-remain=" << m_pRcvBuffer->debugGetSize()
                      );
                  return -1;
              }

          }

          if (m_pRcvBuffer->addData(unit, offset) < 0)
          {
              // addData returns -1 if at the m_iLastAckPos+offset position there already is a packet.
              // So this packet is "redundant".
              exc_type = "UNACKED";
          }
          else
          {
              exc_type = "ACCEPTED";
              excessive = false;
              if (unit->m_Packet.getMsgCryptoFlags())
              {
                  undec_units.push_back(unit);
              }
          }

          HLOGC(mglog.Debug, log << CONID() << "RECEIVED: seq=" << packet.m_iSeqNo << " offset=" << offset
                  << " (" << exc_type << "/" << rexmitstat[pktrexmitflag] << rexmit_reason << ") FLAGS: "
                  << packet.MessageFlagStr());

          if  (rpkt.getMsgCryptoFlags())
          {
              /*
               * Crypto flags not cleared means that decryption failed
               * Do no ask loss packets retransmission
               */
              ;
              HLOGC(mglog.Debug, log << CONID() << "ERROR: packet not decrypted, dropping data.");
          }
          else if (record_loss)
          {
              HLOGC(mglog.Debug, log << "CONTIGUITY CHECK: sequence distance: "
                      << CSeqNo::seqoff(m_iRcvCurrSeqNo, rpkt.m_iSeqNo));
              if (CSeqNo::seqcmp(rpkt.m_iSeqNo, CSeqNo::incseq(m_iRcvCurrSeqNo)) > 0)   // Loss detection.
              {
                  {
                      int32_t seqlo = CSeqNo::incseq(m_iRcvCurrSeqNo);
                      int32_t seqhi = CSeqNo::decseq(rpkt.m_iSeqNo);

                      srt_loss_seqs.push_back(make_pair(seqlo, seqhi));

                      if ( initial_loss_ttl )
                      {
                          // pack loss list for (possibly belated) NAK
                          // The LOSSREPORT will be sent in a while.

                          for (loss_seqs_t::iterator i = srt_loss_seqs.begin(); i != srt_loss_seqs.end(); ++i)
                          {
                              m_FreshLoss.push_back(CRcvFreshLoss(i->first, i->second, initial_loss_ttl));
                          }
                          HLOGC(mglog.Debug, log << "FreshLoss: added sequences: " << Printable(srt_loss_seqs) << " tolerance: " << initial_loss_ttl);
                          reorder_prevent_lossreport = true;
                      }

                      int loss = CSeqNo::seqlen(m_iRcvCurrSeqNo, rpkt.m_iSeqNo) - 2;
                      m_iTraceRcvLoss += loss;
                      m_iRcvLossTotal += loss;
                      uint64_t lossbytes = loss * m_pRcvBuffer->getRcvAvgPayloadSize();
                      m_ullTraceRcvBytesLoss += lossbytes;
                      m_ullRcvBytesLossTotal += lossbytes;
                  }
              }
          }

          // Update the current largest sequence number that has been received.
          // Or it is a retransmitted packet, remove it from receiver loss list.
          if (CSeqNo::seqcmp(rpkt.m_iSeqNo, m_iRcvCurrSeqNo) > 0)
          {
              m_iRcvCurrSeqNo = rpkt.m_iSeqNo; // Latest possible received
          }
          else
          {
              unlose(rpkt); // was BELATED or RETRANSMITTED
              was_orderly_sent &= 0!=  pktrexmitflag;
          }
      }

      // This is moved earlier after introducing FEC because it shouldn't
      // be executed in case when the packet was rejected by the receiver buffer.
      // However now the 'excessive' condition may be true also in case when
      // a truly non-excessive packet has been received, just it has been temporarily
      // stored for better times by the FEC module. This way 'excessive' is also true,
      // although the old condition that a packet with a newer sequence number has arrived
      // or arrived unorderly may still be satisfied.
      if (!incoming_belated && was_orderly_sent)
      {
          // Basing on some special case in the packet, it might be required
          // to enforce sending ACK immediately (earlier than normally after
          // a given period).
          if (m_Smoother->needsQuickACK(packet))
          {
              CTimer::rdtsc(m_ullNextACKTime_tk);
          }
      }

      if ( excessive )
      {
          return -1;
      }

      bool decr SRT_ATR_UNUSED = true;
      for (vector<CUnit*>::iterator ue = undec_units.begin(); ue != undec_units.end(); ++ue)
      {
          // Crypto should be already created during connection process,
          // this is rather a kinda sanity check.
          CUnit* u = *ue;
          EncryptionStatus rc = m_pCryptoControl ? m_pCryptoControl->decrypt(Ref(u->m_Packet)) : ENCS_NOTSUP;
          if ( rc != ENCS_CLEAR )
          {
              /*
               * Could not decrypt
               * Keep packet in received buffer
               * Crypto flags are still set
               * It will be acknowledged
               */
              m_iTraceRcvUndecrypt += 1;
              m_ullTraceRcvBytesUndecrypt += pktsz;
              m_iRcvUndecryptTotal += 1;
              m_ullRcvBytesUndecryptTotal += pktsz;
              decr = false;
          }
      }


      HLOGC(dlog.Debug, log << "crypter: data "
              << (undec_units.empty() ? " not encrypted, returning as plain " : "encrypted, decrypting ")
              << (decr ? "OK" : "FAILED"));

   }  /* End of recvbuf_acklock*/

   if (m_bClosing)
   {
      /*
      * RcvQueue worker thread can call processData while closing (or close while processData)
      * This race condition exists in the UDT design but the protection against TsbPd thread
      * (with AckLock) and decryption enlarged the probability window.
      * Application can crash deep in decrypt stack since crypto context is deleted in close.
      * RcvQueue worker thread will not necessarily be deleted with this connection as it can be
      * used by others (socket multiplexer).
      */
      return -1;
   }

   if (incoming.empty())
   {
       // Treat as excessive. This is when a filter cumulates packets
       // until the loss is rebuilt, or eats up a filter control packet
       return -1;
   }

   if (!srt_loss_seqs.empty())
   {
       {
           HLOGC(mglog.Debug, log << "processData: LOSS DETECTED, %: " << Printable(srt_loss_seqs)
                   << " - RECORDING.");
           // if record_loss == false, nothing will be contained here
           CGuard lg(m_RcvLossLock);
           for (loss_seqs_t::iterator i = srt_loss_seqs.begin(); i != srt_loss_seqs.end(); ++i)
           {
               // If loss found, insert them to the receiver loss list
               m_pRcvLossList->insert(i->first, i->second);
           }
       }

       if (!reorder_prevent_lossreport && report_recorded_loss)
       {
           HLOGC(mglog.Debug, log << "WILL REPORT LOSSES (SRT): " << Printable(srt_loss_seqs));
           sendLossReport(srt_loss_seqs);
       }

       if (m_bTsbPd)
       {
           pthread_mutex_lock(&m_RecvLock);
           pthread_cond_signal(&m_RcvTsbPdCond);
           pthread_mutex_unlock(&m_RecvLock);
       }
   }

   // Separately report loss records of those reported by a filter.
   // ALWAYS report whatever has been reported back by a filter. Note that
   // the filter never reports anything when rexmit fallback level is ALWAYS or NEVER.
   // With ALWAYS only those are reported that were recorded here by SRT.
   // With NEVER, nothing is to be reported.
   if (!filter_loss_seqs.empty())
   {
       HLOGC(mglog.Debug, log << "WILL REPORT LOSSES (FEC): " << Printable(filter_loss_seqs));
       sendLossReport(filter_loss_seqs);

       if (m_bTsbPd)
       {
           pthread_mutex_lock(&m_RecvLock);
           pthread_cond_signal(&m_RcvTsbPdCond);
           pthread_mutex_unlock(&m_RecvLock);
       }
   }

   // Now review the list of FreshLoss to see if there's any "old enough" to send UMSG_LOSSREPORT to it.

   // PERFORMANCE CONSIDERATIONS:
   // This list is quite inefficient as a data type and finding the candidate to send UMSG_LOSSREPORT
   // is linear time. On the other hand, there are some special cases that are important for performance:
   // - only the first (plus some following) could have had TTL drown to 0
   // - the only (little likely) possibility that the next-to-first record has TTL=0 is when there was
   //   a loss range split (due to unlose() of one sequence)
   // - first found record with TTL>0 means end of "ready to LOSSREPORT" records
   // So:
   // All you have to do is:
   //  - start with first element and continue with next elements, as long as they have TTL=0
   //    If so, send the loss report and remove this element.
   //  - Since the first element that has TTL>0, iterate until the end of container and decrease TTL.
   //
   // This will be efficient becase the loop to increment one field (without any condition check)
   // can be quite well optimized.

   vector<int32_t> lossdata;
   if (record_loss)
   {
       CGuard lg(m_RcvLossLock);

       // XXX There was a mysterious crash around m_FreshLoss. When the initial_loss_ttl is 0
       // (that is, "belated loss report" feature is off), don't even touch m_FreshLoss.
       if ( initial_loss_ttl && !m_FreshLoss.empty() )
       {
           deque<CRcvFreshLoss>::iterator i = m_FreshLoss.begin();

           // Phase 1: take while TTL <= 0.
           // There can be more than one record with the same TTL, if it has happened before
           // that there was an 'unlost' (@c unlose) sequence that has split one detected loss
           // into two records.
           for( ; i != m_FreshLoss.end() && i->ttl <= 0; ++i )
           {
               HLOGF(mglog.Debug, "Packet seq %d-%d (%d packets) considered lost - sending LOSSREPORT",
                                      i->seq[0], i->seq[1], CSeqNo::seqoff(i->seq[0], i->seq[1])+1);
               addLossRecord(lossdata, i->seq[0], i->seq[1]);
           }

           // Remove elements that have been processed and prepared for lossreport.
           if ( i != m_FreshLoss.begin() )
           {
               m_FreshLoss.erase(m_FreshLoss.begin(), i);
               i = m_FreshLoss.begin();
           }

           if ( m_FreshLoss.empty() )
           {
               HLOGP(mglog.Debug, "NO MORE FRESH LOSS RECORDS.");
           }
           else
           {
               HLOGF(mglog.Debug, "STILL %" PRIzu " FRESH LOSS RECORDS, FIRST: %d-%d (%d) TTL: %d", m_FreshLoss.size(),
                       i->seq[0], i->seq[1], 1+CSeqNo::seqoff(i->seq[0], i->seq[1]),
                       i->ttl);
           }

           // Phase 2: rest of the records should have TTL decreased.
           for ( ; i != m_FreshLoss.end(); ++i )
               --i->ttl;
       }

   }
   if ( !lossdata.empty() )
       sendCtrl(UMSG_LOSSREPORT, NULL, lossdata.data(), lossdata.size());


   // was_orderly_sent means either of:
   // - packet was sent in order (first if branch above)
   // - packet was sent as old, but was a retransmitted packet

   if ( m_bPeerRexmitFlag && was_orderly_sent )
   {
       ++m_iConsecOrderedDelivery;
       if ( m_iConsecOrderedDelivery >= 50 )
       {
           m_iConsecOrderedDelivery = 0;
           if ( m_iReorderTolerance > 0 )
           {
               m_iReorderTolerance--;
               m_iTraceReorderDistance--;
               HLOGF(mglog.Debug,  "ORDERED DELIVERY of 50 packets in a row - decreasing tolerance to %d", m_iReorderTolerance);
           }
       }
   }

   return 0;
}

/// This function is called when a packet has arrived, which was behind the current
/// received sequence - that is, belated or retransmitted. Try to remove the packet
/// from both loss records: the general loss record and the fresh loss record.
///
/// Additionally, check - if supported by the peer - whether the "latecoming" packet
/// has been sent due to retransmission or due to reordering, by checking the rexmit
/// support flag and rexmit flag itself. If this packet was surely ORIGINALLY SENT
/// it means that the current network connection suffers of packet reordering. This
/// way try to introduce a dynamic tolerance by calculating the difference between
/// the current packet reception sequence and this packet's sequence. This value
/// will be set to the tolerance value, which means that later packet retransmission
/// will not be required immediately, but only after receiving N next packets that
/// do not include the lacking packet.
/// The tolerance is not increased infinitely - it's bordered by m_iMaxReorderTolerance.
/// This value can be set in options - SRT_LOSSMAXTTL.
void CUDT::unlose(const CPacket& packet)
{
    CGuard lg(m_RcvLossLock);
    int32_t sequence = packet.m_iSeqNo;
    m_pRcvLossList->remove(sequence);

    // Rest of this code concerns only the "belated lossreport" feature.

    bool has_increased_tolerance = false;
    bool was_reordered = false;

    if ( m_bPeerRexmitFlag )
    {
        // If the peer understands the REXMIT flag, it means that the REXMIT flag is contained
        // in the PH_MSGNO field.

        // The packet is considered coming originally (just possibly out of order), if REXMIT
        // flag is NOT set.
        was_reordered = !packet.getRexmitFlag();
        if ( was_reordered )
        {
            HLOGF(mglog.Debug, "received out-of-band packet seq %d", sequence);

            int seqdiff = abs(CSeqNo::seqoff(packet.m_iSeqNo, m_iRcvCurrSeqNo));
            m_iTraceReorderDistance = max(seqdiff, m_iTraceReorderDistance);
            if ( seqdiff > m_iReorderTolerance )
            {
                int prev SRT_ATR_UNUSED = m_iReorderTolerance;
                m_iReorderTolerance = min(seqdiff, m_iMaxReorderTolerance);
                HLOGF(mglog.Debug, "Belated by %d seqs - Reorder tolerance %s %d", seqdiff,
                        (prev == m_iReorderTolerance) ? "REMAINS with" : "increased to", m_iReorderTolerance);
                has_increased_tolerance = true; // Yes, even if reorder tolerance is already at maximum - this prevents decreasing tolerance.
            }
        }
        else
        {
            HLOGC(mglog.Debug, log << CONID() << "received reXmitted packet seq=" << sequence);
        }
    }
    else
    {
        HLOGF(mglog.Debug, "received reXmitted or belated packet seq %d (distinction not supported by peer)", sequence);
    }


    int initial_loss_ttl = 0;
    if ( m_bPeerRexmitFlag )
        initial_loss_ttl = m_iReorderTolerance;

    // Don't do anything if "belated loss report" feature is not used.
    // In that case the FreshLoss list isn't being filled in at all, the
    // loss report is sent directly.

    // Note that this condition blocks two things being done in this function:
    // - remove given sequence from the fresh loss record
    //   (in this case it's empty anyway)
    // - decrease current reorder tolerance based on whether packets come in order
    //   (current reorder tolerance is 0 anyway)
    if ( !initial_loss_ttl )
        return;

    size_t i = 0;
    int had_ttl = 0;
    for (i = 0; i < m_FreshLoss.size(); ++i)
    {
        had_ttl = m_FreshLoss[i].ttl;
        switch ( m_FreshLoss[i].revoke(sequence) )
        {
       case CRcvFreshLoss::NONE:
           continue; // Not found. Search again.

       case CRcvFreshLoss::STRIPPED:
           goto breakbreak; // Found and the modification is applied. We're done here.

       case CRcvFreshLoss::DELETE:
           // No more elements. Kill it.
           m_FreshLoss.erase(m_FreshLoss.begin() + i);
           // Every loss is unique. We're done here.
           goto breakbreak;

       case CRcvFreshLoss::SPLIT:
           // Oh, this will be more complicated. This means that it was in between.
           {
               // So create a new element that will hold the upper part of the range,
               // and this one modify to be the lower part of the range.

               // Keep the current end-of-sequence value for the second element
               int32_t next_end = m_FreshLoss[i].seq[1];

               // seq-1 set to the end of this element
               m_FreshLoss[i].seq[1] = CSeqNo::decseq(sequence);
               // seq+1 set to the begin of the next element
               int32_t next_begin = CSeqNo::incseq(sequence);

               // Use position of the NEXT element because insertion happens BEFORE pointed element.
               // Use the same TTL (will stay the same in the other one).
               m_FreshLoss.insert(m_FreshLoss.begin() + i + 1, CRcvFreshLoss(next_begin, next_end, m_FreshLoss[i].ttl));
           }
           goto breakbreak;
       }
    }

    // Could have made the "return" instruction instead of goto, but maybe there will be something
    // to add in future, so keeping that.
breakbreak: ;

    if (i != m_FreshLoss.size())
    {
        HLOGF(mglog.Debug, "sequence %d removed from belated lossreport record", sequence);
    }

    if ( was_reordered )
    {
        m_iConsecOrderedDelivery = 0;
        if ( has_increased_tolerance )
        {
            m_iConsecEarlyDelivery = 0; // reset counter
        }
        else if ( had_ttl > 2 )
        {
            ++m_iConsecEarlyDelivery; // otherwise, and if it arrived quite earlier, increase counter
            HLOGF(mglog.Debug, "... arrived at TTL %d case %d", had_ttl, m_iConsecEarlyDelivery);

            // After 10 consecutive 
            if ( m_iConsecEarlyDelivery >= 10 )
            {
                m_iConsecEarlyDelivery = 0;
                if ( m_iReorderTolerance > 0 )
                {
                    m_iReorderTolerance--;
                    m_iTraceReorderDistance--;
                    HLOGF(mglog.Debug, "... reached %d times - decreasing tolerance to %d", m_iConsecEarlyDelivery, m_iReorderTolerance);
                }
            }

        }
        // If hasn't increased tolerance, but the packet appeared at TTL less than 2, do nothing.
    }

}

void CUDT::unlose(int32_t from, int32_t to)
{
    CGuard lg(m_RcvLossLock);
    m_pRcvLossList->remove(from, to);

    HLOGF(mglog.Debug, "TLPKTDROP seq %d-%d (%d packets)", from, to, CSeqNo::seqoff(from, to));

    // All code below concerns only "belated lossreport" feature.

    int initial_loss_ttl = 0;
    if ( m_bPeerRexmitFlag )
        initial_loss_ttl = m_iReorderTolerance;

    if ( !initial_loss_ttl )
        return;

    // It's highly unlikely that this is waiting to send a belated UMSG_LOSSREPORT,
    // so treat it rather as a sanity check.

    // It's enough to check if the first element of the list starts with a sequence older than 'to'.
    // If not, just do nothing.

    size_t delete_index = 0;
    for (size_t i = 0; i < m_FreshLoss.size(); ++i)
    {
        CRcvFreshLoss::Emod result = m_FreshLoss[i].revoke(from, to);
        switch ( result )
        {
        case CRcvFreshLoss::DELETE:
            delete_index = i+1; // PAST THE END
            continue; // There may be further ranges that are included in this one, so check on.

        case CRcvFreshLoss::NONE:
        case CRcvFreshLoss::STRIPPED:
            break; // THIS BREAKS ONLY 'switch', not 'for'!

        case CRcvFreshLoss::SPLIT: ; // This function never returns it. It's only a compiler shut-up.
        }

        break; // Now this breaks also FOR.
    }

    m_FreshLoss.erase(m_FreshLoss.begin(), m_FreshLoss.begin() + delete_index); // with delete_index == 0 will do nothing
}

// This function, as the name states, should bake a new cookie.
int32_t CUDT::bake(const sockaddr* addr, int32_t current_cookie, int correction)
{
    static unsigned int distractor = 0;
    unsigned int rollover = distractor+10;

    for(;;)
    {
        // SYN cookie
        char clienthost[NI_MAXHOST];
        char clientport[NI_MAXSERV];
        getnameinfo(addr,
                (m_iIPversion == AF_INET) ? sizeof(sockaddr_in) : sizeof(sockaddr_in6),
                clienthost, sizeof(clienthost), clientport, sizeof(clientport),
                NI_NUMERICHOST|NI_NUMERICSERV);
        int64_t timestamp = ((CTimer::getTime() - m_StartTime) / 60000000) + distractor - correction; // secret changes every one minute
        stringstream cookiestr;
        cookiestr << clienthost << ":" << clientport << ":" << timestamp;
        union
        {
            unsigned char cookie[16];
            int32_t cookie_val;
        };
        CMD5::compute(cookiestr.str().c_str(), cookie);

        if ( cookie_val != current_cookie )
            return cookie_val;

        ++distractor;

        // This is just to make the loop formally breakable,
        // but this is virtually impossible to happen.
        if ( distractor == rollover )
            return cookie_val;
    }
}

// XXX This is quite a mystery, why this function has a return value
// and what the purpose for it was. There's just one call of this
// function in the whole code and in that call the return value is
// ignored. Actually this call happens in the CRcvQueue::worker thread,
// where it makes a response for incoming UDP packet that might be
// a connection request. Should any error occur in this process, there
// is no way to "report error" that happened here. Basing on that
// these values in original UDT code were quite like the values
// for m_iReqType, they have been changed to URQ_* symbols, which
// may mean that the intent for the return value was to send this
// value back as a control packet back to the connector.
//
// This function is run when the CRcvQueue object is reading packets
// from the multiplexer (@c CRcvQueue::worker_RetrieveUnit) and the
// target socket ID is 0.
//
// XXX Make this function return EConnectStatus enum type (extend if needed),
// and this will be directly passed to the caller.
int CUDT::processConnectRequest(const sockaddr* addr, CPacket& packet)
{
    // XXX ASSUMPTIONS:
    // [[using assert(packet.m_iID == 0)]]

   HLOGC(mglog.Debug, log << "processConnectRequest: received a connection request");

   if (m_bClosing)
   {
       HLOGC(mglog.Debug, log << "processConnectRequest: ... NOT. Rejecting because closing.");
       return int(URQ_ERROR_REJECT);
   }

   /*
   * Closing a listening socket only set bBroken
   * If a connect packet is received while closing it gets through
   * processing and crashes later.
   */
   if (m_bBroken)
   {
      HLOGC(mglog.Debug, log << "processConnectRequest: ... NOT. Rejecting because broken.");
      return int(URQ_ERROR_REJECT);
   }
   size_t exp_len = CHandShake::m_iContentSize; // When CHandShake::m_iContentSize is used in log, the file fails to link!

   // NOTE!!! Old version of SRT code checks if the size of the HS packet
   // is EQUAL to the above CHandShake::m_iContentSize.

   // Changed to < exp_len because we actually need that the packet
   // be at least of a size for handshake, although it may contain
   // more data, depending on what's inside.
   if (packet.getLength() < exp_len)
   {
      HLOGC(mglog.Debug, log << "processConnectRequest: ... NOT. Wrong size: " << packet.getLength() << " (expected: " << exp_len << ")");
      return int(URQ_ERROR_INVALID);
   }

   // Dunno why the original UDT4 code only MUCH LATER was checking if the packet was UMSG_HANDSHAKE.
   // It doesn't seem to make sense to deserialize it into the handshake structure if we are not
   // sure that the packet contains the handshake at all!
   if ( !packet.isControl(UMSG_HANDSHAKE) )
   {
       LOGC(mglog.Error, log << "processConnectRequest: the packet received as handshake is not a handshake message");
       return int(URQ_ERROR_INVALID);
   }

   CHandShake hs;
   hs.load_from(packet.m_pcData, packet.getLength());

   // XXX MOST LIKELY this hs should be now copied into m_ConnRes field, which holds
   // the handshake structure sent from the peer (no matter the role or mode).
   // This should simplify the createSrtHandshake() function which can this time
   // simply write the crafted handshake structure into m_ConnReq, which needs no
   // participation of the local handshake and passing it as a parameter through
   // newConnection() -> acceptAndRespond() -> createSrtHandshake(). This is also
   // required as a source of the peer's information used in processing in other
   // structures.

   int32_t cookie_val = bake(addr);

   HLOGC(mglog.Debug, log << "processConnectRequest: new cookie: " << hex << cookie_val);

   // REQUEST:INDUCTION.
   // Set a cookie, a target ID, and send back the same as
   // RESPONSE:INDUCTION.
   if (hs.m_iReqType == URQ_INDUCTION)
   {
       HLOGC(mglog.Debug, log << "processConnectRequest: received type=induction, sending back with cookie+socket");

       // XXX That looks weird - the calculated md5 sum out of the given host/port/timestamp
       // is 16 bytes long, but CHandShake::m_iCookie has 4 bytes. This then effectively copies
       // only the first 4 bytes. Moreover, it's dangerous on some platforms because the char
       // array need not be aligned to int32_t - changed to union in a hope that using int32_t
       // inside a union will enforce whole union to be aligned to int32_t.
      hs.m_iCookie = cookie_val;
      packet.m_iID = hs.m_iID;

      // Ok, now's the time. The listener sets here the version 5 handshake,
      // even though the request was 4. This is because the old client would
      // simply return THE SAME version, not even looking into it, giving the
      // listener false impression as if it supported version 5.
      //
      // If the caller was really HSv4, it will simply ignore the version 5 in INDUCTION;
      // it will respond with CONCLUSION, but with its own set version, which is version 4.
      //
      // If the caller was really HSv5, it will RECOGNIZE this version 5 in INDUCTION, so
      // it will respond with version 5 when sending CONCLUSION.

      hs.m_iVersion = HS_VERSION_SRT1;

      // Additionally, set this field to a MAGIC value. This field isn't used during INDUCTION
      // by HSv4 client, HSv5 client can use it to additionally verify that this is a HSv5 listener.
      // In this field we also advertise the PBKEYLEN value. When 0, it's considered not advertised.
      hs.m_iType = SrtHSRequest::wrapFlags(true /*put SRT_MAGIC_CODE in HSFLAGS*/, m_iSndCryptoKeyLen);
      bool whether SRT_ATR_UNUSED = m_iSndCryptoKeyLen != 0;
      HLOGC(mglog.Debug, log << "processConnectRequest: " << (whether ? "" : "NOT ") << " Advertising PBKEYLEN - value = " << m_iSndCryptoKeyLen);

      size_t size = packet.getLength();
      hs.store_to(packet.m_pcData, Ref(size));
      packet.m_iTimeStamp = int(CTimer::getTime() - m_StartTime);
      m_pSndQueue->sendto(addr, packet);
      return URQ_INDUCTION;
   }

   // Otherwise this should be REQUEST:CONCLUSION.
   // Should then come with the correct cookie that was
   // set in the above INDUCTION, in the HS_VERSION_SRT1
   // should also contain extra data.

   HLOGC(mglog.Debug, log << "processConnectRequest: received type=" << RequestTypeStr(hs.m_iReqType) << " - checking cookie...");
   if (hs.m_iCookie != cookie_val)
   {
       cookie_val = bake(addr, cookie_val, -1); // SHOULD generate an earlier, distracted cookie

       if (hs.m_iCookie != cookie_val)
       {
           HLOGC(mglog.Debug, log << "processConnectRequest: ...wrong cookie " << hex << cookie_val << ". Ignoring.");
           return int(URQ_CONCLUSION); // Don't look at me, I just change integers to symbols!
       }

       HLOGC(mglog.Debug, log << "processConnectRequest: ... correct (FIXED) cookie. Proceeding.");
   }
   else
   {
       HLOGC(mglog.Debug, log << "processConnectRequest: ... correct (ORIGINAL) cookie. Proceeding.");
   }

   int32_t id = hs.m_iID;

   // HANDSHAKE: The old client sees the version that does not match HS_VERSION_UDT4 (5).
   // In this case it will respond with URQ_ERROR_REJECT. Rest of the data are the same
   // as in the handshake request. When this message is received, the connector side should
   // switch itself to the version number HS_VERSION_UDT4 and continue the old way (that is,
   // continue sending URQ_INDUCTION, but this time with HS_VERSION_UDT4).

   bool accepted_hs = true;

   if (hs.m_iVersion == HS_VERSION_SRT1)
   {
       // No further check required.
       // The m_iType contains handshake extension flags.
   }
   else if (hs.m_iVersion == HS_VERSION_UDT4)
   {
       // In UDT, and so in older SRT version, the hs.m_iType field should contain
       // the socket type, although SRT only allowed this field to be UDT_DGRAM.
       // Older SRT version contained that value in a field, but now that this can
       // only contain UDT_DGRAM the field itself has been abandoned.
       // For the sake of any old client that reports version 4 handshake, interpret
       // this hs.m_iType field as a socket type and check if it's UDT_DGRAM.

       // Note that in HSv5 hs.m_iType contains extension flags.
       if (hs.m_iType != UDT_DGRAM)
           accepted_hs = false;
   }
   else
   {
       // Unsupported version
       // (NOTE: This includes "version=0" which is a rejection flag).
       accepted_hs = false;
   }

   if (!accepted_hs)
   {
       HLOGC(mglog.Debug, log << "processConnectRequest: version/type mismatch. Sending URQ_ERROR_REJECT.");
       // mismatch, reject the request
       hs.m_iReqType = URQ_ERROR_REJECT;
       size_t size = CHandShake::m_iContentSize;
       hs.store_to(packet.m_pcData, Ref(size));
       packet.m_iID = id;
       packet.m_iTimeStamp = int(CTimer::getTime() - m_StartTime);
       m_pSndQueue->sendto(addr, packet);
   }
   else
   {
       int result = s_UDTUnited.newConnection(m_SocketID, addr, &hs, packet);
       // --->
       //        (global.) CUDTUnited::updateListenerMux
       //        (new Socket.) CUDT::acceptAndRespond
       if (result == -1)
       {
           hs.m_iReqType = URQ_ERROR_REJECT;
           LOGF(mglog.Error, "UU:newConnection: rsp(REJECT): %d", URQ_ERROR_REJECT);
       }

       // CONFUSION WARNING!
       //
       // The newConnection() will call acceptAndRespond() if the processing
       // was successful - IN WHICH CASE THIS PROCEDURE SHOULD DO NOTHING.
       // Ok, almost nothing - see update_events below.
       //
       // If newConnection() failed, acceptAndRespond() will not be called.
       // Ok, more precisely, the thing that acceptAndRespond() is expected to do
       // will not be done (this includes sending any response to the peer).
       //
       // Now read CAREFULLY. The newConnection() will return:
       //
       // - -1: The connection processing failed due to errors like:
       //       - memory alloation error
       //       - listen backlog exceeded
       //       - any error propagated from CUDT::open and CUDT::acceptAndRespond
       // - 0: The connection already exists
       // - 1: Connection accepted.
       //
       // So, update_events is called only if the connection is established.
       // Both 0 (repeated) and -1 (error) require that a response be sent.
       // The CPacket object that has arrived as a connection request is here
       // reused for the connection rejection response (see URQ_ERROR_REJECT set
       // as m_iReqType).

       // send back a response if connection failed or connection already existed
       // new connection response should be sent in acceptAndRespond()
       if (result != 1)
       {
           HLOGC(mglog.Debug, log << CONID() << "processConnectRequest: sending ABNORMAL handshake info req=" << RequestTypeStr(hs.m_iReqType));
           size_t size = CHandShake::m_iContentSize;
           hs.store_to(packet.m_pcData, Ref(size));
           packet.m_iID = id;
           packet.m_iTimeStamp = int(CTimer::getTime() - m_StartTime);
           m_pSndQueue->sendto(addr, packet);
       }
       else
       {
           // a new connection has been created, enable epoll for write
           s_UDTUnited.m_EPoll.update_events(m_SocketID, m_sPollID, UDT_EPOLL_OUT, true);
       }
   }
   LOGC(mglog.Note, log << "listen ret: " << hs.m_iReqType << " - " << RequestTypeStr(hs.m_iReqType));

   return hs.m_iReqType;
}

void CUDT::addLossRecord(std::vector<int32_t>& lr, int32_t lo, int32_t hi)
{
    if ( lo == hi )
        lr.push_back(lo);
    else
    {
        lr.push_back(lo | LOSSDATA_SEQNO_RANGE_FIRST);
        lr.push_back(hi);
    }
}

void CUDT::checkTimers()
{
    // update CC parameters
    updateCC(TEV_CHECKTIMER, TEV_CHT_INIT);
    //uint64_t minint = (uint64_t)(m_ullCPUFrequency * m_pSndTimeWindow->getMinPktSndInt() * 0.9);
    //if (m_ullInterval_tk < minint)
    //   m_ullInterval_tk = minint;
    // NOTE: This commented-out ^^^ code was commented out in original UDT. Leaving for historical reasons

    uint64_t currtime_tk;
    CTimer::rdtsc(currtime_tk);

    // This is a very heavy log, unblock only for temporary debugging!
#if 0
    HLOGC(mglog.Debug, log << CONID() << "checkTimers: nextacktime=" << FormatTime(m_ullNextACKTime_tk)
        << " AckInterval=" << m_iACKInterval
        << " pkt-count=" << m_iPktCount << " liteack-count=" << m_iLightACKCount);
#endif

    if (currtime_tk > m_ullNextACKTime_tk  // ACK time has come
            // OR the number of sent packets since last ACK has reached
            // the smoother-defined value of ACK Interval
            // (note that none of the builtin smoothers defines ACK Interval)
            || (m_Smoother->ACKInterval() > 0 && m_iPktCount >= m_Smoother->ACKInterval()))
    {
        // ACK timer expired or ACK interval is reached

        sendCtrl(UMSG_ACK);
        CTimer::rdtsc(currtime_tk);

        int ack_interval_tk = m_Smoother->ACKPeriod() > 0 ? m_Smoother->ACKPeriod() * m_ullCPUFrequency : m_ullACKInt_tk;
        m_ullNextACKTime_tk = currtime_tk + ack_interval_tk;

        m_iPktCount = 0;
        m_iLightACKCount = 1;
    }
    // Or the transfer rate is so high that the number of packets
    // have reached the value of SelfClockInterval * LightACKCount before
    // the time has come according to m_ullNextACKTime_tk. In this case a "lite ACK"
    // is sent, which doesn't contain statistical data and nothing more
    // than just the ACK number. The "fat ACK" packets will be still sent
    // normally according to the timely rules.
    else if (m_iPktCount >= SELF_CLOCK_INTERVAL * m_iLightACKCount)
    {
        //send a "light" ACK
        sendCtrl(UMSG_ACK, NULL, NULL, SEND_LITE_ACK);
        ++ m_iLightACKCount;
    }


    if (m_bRcvNakReport)
    {
        /*
         * Enable NAK reports for SRT.
         * Retransmission based on timeout is bandwidth consuming,
         * not knowing what to retransmit when the only NAK sent by receiver is lost,
         * all packets past last ACK are retransmitted (rexmitMethod() == SRM_FASTREXMIT).
         */
        if ((currtime_tk > m_ullNextNAKTime_tk) && (m_pRcvLossList->getLossLength() > 0))
        {
            // NAK timer expired, and there is loss to be reported.
            sendCtrl(UMSG_LOSSREPORT);

            CTimer::rdtsc(currtime_tk);
            m_ullNextNAKTime_tk = currtime_tk + m_ullNAKInt_tk;
        }
    } // ELSE {
    // we are not sending back repeated NAK anymore and rely on the sender's EXP for retransmission
    //if ((m_pRcvLossList->getLossLength() > 0) && (currtime_tk > m_ullNextNAKTime_tk))
    //{
    //   // NAK timer expired, and there is loss to be reported.
    //   sendCtrl(UMSG_LOSSREPORT);
    //
    //   CTimer::rdtsc(currtime_tk);
    //   m_ullNextNAKTime_tk = currtime_tk + m_ullNAKInt_tk;
    //}
    //}

    // In UDT the m_bUserDefinedRTO and m_iRTO were in CCC class.
    // There's nothing in the original code that alters these values.

    uint64_t next_exp_time_tk;
    if (m_Smoother->RTO())
    {
        next_exp_time_tk = m_ullLastRspTime_tk + m_Smoother->RTO() * m_ullCPUFrequency;
    }
    else
    {
        uint64_t exp_int_tk = (m_iEXPCount * (m_iRTT + 4 * m_iRTTVar) + COMM_SYN_INTERVAL_US) * m_ullCPUFrequency;
        if (exp_int_tk < m_iEXPCount * m_ullMinExpInt_tk)
            exp_int_tk = m_iEXPCount * m_ullMinExpInt_tk;
        next_exp_time_tk = m_ullLastRspTime_tk + exp_int_tk;
    }

    if (currtime_tk > next_exp_time_tk)
    {
        // Haven't received any information from the peer, is it dead?!
        // timeout: at least 16 expirations and must be greater than 5 seconds
        if ((m_iEXPCount > COMM_RESPONSE_MAX_EXP)
                && (currtime_tk - m_ullLastRspTime_tk > COMM_RESPONSE_TIMEOUT_US * m_ullCPUFrequency))
        {
            //
            // Connection is broken.
            // UDT does not signal any information about this instead of to stop quietly.
            // Application will detect this when it calls any UDT methods next time.
            //
            HLOGC(mglog.Debug, log << "CONNECTION EXPIRED after " << ((currtime_tk - m_ullLastRspTime_tk)/m_ullCPUFrequency) << "ms");
            m_bClosing = true;
            m_bBroken = true;
            m_iBrokenCounter = 30;

            // update snd U list to remove this socket
            m_pSndQueue->m_pSndUList->update(this, CSndUList::DO_RESCHEDULE);

            releaseSynch();

            // app can call any UDT API to learn the connection_broken error
            s_UDTUnited.m_EPoll.update_events(m_SocketID, m_sPollID, UDT_EPOLL_IN | UDT_EPOLL_OUT | UDT_EPOLL_ERR, true);

            CTimer::triggerEvent();

            return;
        }

        HLOGC(mglog.Debug, log << "EXP TIMER: count=" << m_iEXPCount << "/" << (+COMM_RESPONSE_MAX_EXP)
            << " elapsed=" << ((currtime_tk - m_ullLastRspTime_tk)*m_ullCPUFrequency) << "/" << (+COMM_RESPONSE_TIMEOUT_US) << "us");

        /* 
         * This part is only used with FileSmoother. This retransmits
         * unacknowledged packet only when nothing in the loss list.
         * This does not work well for real-time data that is delayed too much.
         * For LiveSmoother, see the case of SRM_FASTREXMIT later in function.
         */
        if (m_Smoother->rexmitMethod() == Smoother::SRM_LATEREXMIT)
        {
            // sender: Insert all the packets sent after last received acknowledgement into the sender loss list.
            // recver: Send out a keep-alive packet
            if (m_pSndBuffer->getCurrBufSize() > 0)
            {
                // protect packet retransmission
                CGuard::enterCS(m_AckLock);

                // LATEREXMIT works only under the following conditions:
                // - the "ACK window" is nonempty (there are some packets sent, but not ACK-ed)
                // - the sender loss list is empty (the receiver didn't send any LOSSREPORT, or LOSSREPORT was lost on track)
                // Otherwise the rexmit will be done EXCLUSIVELY basing on the received LOSSREPORTs.
                if ((CSeqNo::incseq(m_iSndCurrSeqNo) != m_iSndLastAck) && (m_pSndLossList->getLossLength() == 0))
                {
                    // resend all unacknowledged packets on timeout, but only if there is no packet in the loss list
                    int32_t csn = m_iSndCurrSeqNo;
                    int num = m_pSndLossList->insert(m_iSndLastAck, csn);
                    if (num > 0) {
                        m_iTraceSndLoss += 1; // num;
                        m_iSndLossTotal += 1; // num;

                        HLOGC(mglog.Debug, log << CONID() << "ENFORCED LATEREXMIT by ACK-TMOUT (scheduling): " << CSeqNo::incseq(m_iSndLastAck) << "-" << csn
                            << " (" << CSeqNo::seqoff(m_iSndLastAck, csn) << " packets)");
                    }
                }
                // protect packet retransmission
                CGuard::leaveCS(m_AckLock);

                checkSndTimers(DONT_REGEN_KM);
                updateCC(TEV_CHECKTIMER, TEV_CHT_REXMIT);

                // immediately restart transmission
                m_pSndQueue->m_pSndUList->update(this, CSndUList::DO_RESCHEDULE);
            }
            else
            {
                // (fix keepalive)
                // XXX (the fix was for Live transmission; this is used in file transmission. Restore?)
                //sendCtrl(UMSG_KEEPALIVE);
            }
        }
        ++ m_iEXPCount;

        /*
         * (keepalive fix)
         * duB:
         * It seems there is confusion of the direction of the Response here.
         * LastRspTime is supposed to be when receiving (data/ctrl) from peer
         * as shown in processCtrl and processData,
         * Here we set because we sent something?
         *
         * Disabling this code that prevent quick reconnection when peer disappear
         */
        // Reset last response time since we just sent a heart-beat.
        // (fixed) m_ullLastRspTime_tk = currtime_tk;

    }
    // sender: Insert some packets sent after last received acknowledgement into the sender loss list.
    //         This handles retransmission on timeout for lost NAK for peer sending only one NAK when loss detected.
    //         Not required if peer send Periodic NAK Reports.
    if (m_Smoother->rexmitMethod() == Smoother::SRM_FASTREXMIT
            // XXX Still, if neither FASTREXMIT nor LATEREXMIT part is executed, then
            // there's no "blind rexmit" done at all. The only other rexmit method
            // than LOSSREPORT-based is then NAKREPORT (the receiver sends LOSSREPORT
            // again after it didn't get a "response" for the previous one). MIND that
            // probably some method of "blind rexmit" MUST BE DONE, when TLPKTDROP is off.
            &&  !m_bPeerNakReport
            &&  m_pSndBuffer->getCurrBufSize() > 0)
    {
        uint64_t exp_int = (m_iReXmitCount * (m_iRTT + 4 * m_iRTTVar + 2 * COMM_SYN_INTERVAL_US) + COMM_SYN_INTERVAL_US) * m_ullCPUFrequency;

        if (currtime_tk > (m_ullLastRspAckTime_tk + exp_int))
        {
            // protect packet retransmission
            CGuard::enterCS(m_AckLock);
            if ((CSeqNo::seqoff(m_iSndLastAck, CSeqNo::incseq(m_iSndCurrSeqNo)) > 0))
            {
                // resend all unacknowledged packets on timeout
                int32_t csn = m_iSndCurrSeqNo;
                int num = m_pSndLossList->insert(m_iSndLastAck, csn);
                HLOGC(mglog.Debug, log << CONID() << "ENFORCED FASTREXMIT by ACK-TMOUT PREPARED: " << m_iSndLastAck << "-" << csn
                    << " (" << CSeqNo::seqoff(m_iSndLastAck, csn) << " packets)");

                HLOGC(mglog.Debug, log << "timeout lost: pkts=" <<  num << " rtt+4*var=" <<
                        m_iRTT + 4 * m_iRTTVar << " cnt=" <<  m_iReXmitCount << " diff="
                        << (currtime_tk - (m_ullLastRspAckTime_tk + exp_int)) << "");

                if (num > 0) {
                    m_iTraceSndLoss += 1; // num;
                    m_iSndLossTotal += 1; // num;
                }
            }
            // protect packet retransmission
            CGuard::leaveCS(m_AckLock);

            ++m_iReXmitCount;

            checkSndTimers(DONT_REGEN_KM);
            updateCC(TEV_CHECKTIMER, TEV_CHT_FASTREXMIT);

            // immediately restart transmission
            m_pSndQueue->m_pSndUList->update(this, CSndUList::DO_RESCHEDULE);
        }
    }

    //   uint64_t exp_int = (m_iRTT + 4 * m_iRTTVar + COMM_SYN_INTERVAL_US) * m_ullCPUFrequency;
    if (currtime_tk > m_ullLastSndTime_tk + (COMM_KEEPALIVE_PERIOD_US * m_ullCPUFrequency))
    {
        sendCtrl(UMSG_KEEPALIVE);
        HLOGP(mglog.Debug, "KEEPALIVE");
    }
}

void CUDT::addEPoll(const int eid)
{
   CGuard::enterCS(s_UDTUnited.m_EPoll.m_EPollLock);
   m_sPollID.insert(eid);
   CGuard::leaveCS(s_UDTUnited.m_EPoll.m_EPollLock);

   if (!stillConnected())
       return;

   CGuard::enterCS(m_RecvLock);
   if (m_pRcvBuffer->isRcvDataReady())
   {
      s_UDTUnited.m_EPoll.update_events(m_SocketID, m_sPollID, UDT_EPOLL_IN, true);
   }
   CGuard::leaveCS(m_RecvLock);

   if (m_iSndBufSize > m_pSndBuffer->getCurrBufSize())
   {
      s_UDTUnited.m_EPoll.update_events(m_SocketID, m_sPollID, UDT_EPOLL_OUT, true);
   }
}

void CUDT::removeEPoll(const int eid)
{
   // clear IO events notifications;
   // since this happens after the epoll ID has been removed, they cannot be set again
   set<int> remove;
   remove.insert(eid);
   s_UDTUnited.m_EPoll.update_events(m_SocketID, remove, UDT_EPOLL_IN | UDT_EPOLL_OUT, false);

   CGuard::enterCS(s_UDTUnited.m_EPoll.m_EPollLock);
   m_sPollID.erase(eid);
   CGuard::leaveCS(s_UDTUnited.m_EPoll.m_EPollLock);
}

void CUDT::ConnectSignal(ETransmissionEvent evt, EventSlot sl)
{
    if (evt >= TEV__SIZE)
        return; // sanity check

    m_Slots[evt].push_back(sl);
}

void CUDT::DisconnectSignal(ETransmissionEvent evt)
{
    if (evt >= TEV__SIZE)
        return; // sanity check

    m_Slots[evt].clear();
}

void CUDT::EmitSignal(ETransmissionEvent tev, EventVariant var)
{
    for (std::vector<EventSlot>::iterator i = m_Slots[tev].begin();
            i != m_Slots[tev].end(); ++i)
    {
        i->emit(tev, var);
    }
}

int CUDT::getsndbuffer(SRTSOCKET u, size_t* blocks, size_t* bytes)
{
    CUDTSocket* s = s_UDTUnited.locate(u);
    if (!s || !s->m_pUDT)
        return -1;

    CSndBuffer* b = s->m_pUDT->m_pSndBuffer;

    if (!b)
        return -1;

    int bytecount, timespan;
    int count = b->getCurrBufSize(Ref(bytecount), Ref(timespan));

    if (blocks)
        *blocks = count;

    if (bytes)
        *bytes = bytecount;

    return std::abs(timespan);
}<|MERGE_RESOLUTION|>--- conflicted
+++ resolved
@@ -1720,11 +1720,7 @@
     bool have_kmreq = false;
     bool have_sid = false;
     bool have_smoother = false;
-<<<<<<< HEAD
-    bool have_fec = false;
-=======
     bool have_filter = false;
->>>>>>> 50caabaf
 
     // Install the SRT extensions
     hs.m_iType |= CHandShake::HS_EXT_HSREQ;
@@ -1744,36 +1740,20 @@
     // If this is a response, we have also information
     // on the peer. If Peer is NOT FEC capable, don't
     // put FEC config, even if agent is capable.
-<<<<<<< HEAD
-    bool peer_fec_capable = true;
-=======
     bool peer_filter_capable = true;
->>>>>>> 50caabaf
     if (srths_cmd == SRT_CMD_HSRSP)
     {
         if (m_sPeerPktFilterConfigString != "")
         {
-<<<<<<< HEAD
-            peer_fec_capable = true;
+            peer_filter_capable = true;
         }
         else if (m_lPeerSrtVersion >= SrtVersion(1, 3, 3))
         {
-            peer_fec_capable = true;
+            peer_filter_capable = true;
         }
         else
         {
-            peer_fec_capable = false;
-=======
-            peer_filter_capable = true;
-        }
-        else if (m_lPeerSrtVersion >= SrtVersion(1, 3, 3))
-        {
-            peer_filter_capable = true;
-        }
-        else
-        {
             peer_filter_capable = false;
->>>>>>> 50caabaf
         }
     }
 
@@ -1785,15 +1765,9 @@
     // the FEC config string from the peer and therefore
     // possibly confronted with the contents of m_OPT_FECConfigString,
     // and if it decided to go with FEC, it will be nonempty.
-<<<<<<< HEAD
-    if (peer_fec_capable && m_OPT_PktFilterConfigString != "")
-    {
-        have_fec = true;
-=======
     if (peer_filter_capable && m_OPT_PktFilterConfigString != "")
     {
         have_filter = true;
->>>>>>> 50caabaf
         hs.m_iType |= CHandShake::HS_EXT_CONFIG;
         logext += ",FEC";
     }
@@ -1909,11 +1883,7 @@
             << ": offset=" << offset << " SMOOTHER size=" << ra_size << " space left: " << (total_ra_size - offset));
     }
 
-<<<<<<< HEAD
-    if (have_fec)
-=======
     if (have_filter)
->>>>>>> 50caabaf
     {
         offset += ra_size;
         pcmdspec = p+offset;
@@ -2704,11 +2674,7 @@
     }
 
     bool have_smoother = false;
-<<<<<<< HEAD
-    bool have_fec = false;
-=======
     bool have_filter = false;
->>>>>>> 50caabaf
     string agsm = m_Smoother.selected_name();
     if (agsm == "")
     {
@@ -2776,21 +2742,13 @@
             }
             else if ( cmd == SRT_CMD_FILTER )
             {
-<<<<<<< HEAD
-                if (have_fec)
-=======
                 if (have_filter)
->>>>>>> 50caabaf
                 {
                     LOGC(mglog.Error, log << "FILTER BLOCK REPEATED!");
                     return false;
                 }
                 // Declare that fec has been received
-<<<<<<< HEAD
-                have_fec = true;
-=======
                 have_filter = true;
->>>>>>> 50caabaf
 
                 // XXX This is the maximum string, but FEC config
                 // shall be normally limited somehow, especially if used
@@ -7581,11 +7539,7 @@
    string reason;
 
    bool new_packet_packed = false;
-<<<<<<< HEAD
-   bool fec_ctl_pkt = false;
-=======
    bool filter_ctl_pkt = false;
->>>>>>> 50caabaf
 
    // Loss retransmission always has higher priority.
    packet.m_iSeqNo = m_pSndLossList->getLostSeq();
@@ -7650,11 +7604,7 @@
        HLOGC(mglog.Debug, log << "FEC: FEC/CTL packet ready - packing instead of data.");
        payload = packet.getLength();
        reason = "FEC";
-<<<<<<< HEAD
-       fec_ctl_pkt = true; // Mark that this packet ALREADY HAS timestamp field and it should not be set
-=======
        filter_ctl_pkt = true; // Mark that this packet ALREADY HAS timestamp field and it should not be set
->>>>>>> 50caabaf
 
        // Stats
        ++m_iSndFilterExtra;
@@ -7662,11 +7612,7 @@
    }
    else
    {
-<<<<<<< HEAD
-      // If no loss, and no FEC control packet, pack a new packet.
-=======
       // If no loss, and no packetfilter control packet, pack a new packet.
->>>>>>> 50caabaf
 
       // check congestion/flow window limit
       int cwnd = std::min(int(m_iFlowWindowSize), int(m_dCongestionWindow));
@@ -7720,11 +7666,7 @@
    // In case when this is a FEC/CTL packet, the m_iTimeStamp field already
    // contains the exactly needed value, and it's a timestamp clip, not a real
    // timestamp.
-<<<<<<< HEAD
-   if (!fec_ctl_pkt)
-=======
    if (!filter_ctl_pkt)
->>>>>>> 50caabaf
    {
        if (m_bPeerTsbPd)
        {
