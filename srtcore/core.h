--- conflicted
+++ resolved
@@ -558,7 +558,7 @@
     bool m_bTwoWayData;
 
     // HSv4 (legacy handshake) support)
-    uint64_t m_ullSndHsLastTime_us;	    //Last SRT handshake request time
+    uint64_t m_ullSndHsLastTime_us;  //Last SRT handshake request time
     int      m_iSndHsRetryCnt;       //SRT handshake retries left
 
     bool m_bMessageAPI;
@@ -719,68 +719,6 @@
     int32_t bake(const sockaddr* addr, int32_t previous_cookie = 0, int correction = 0);
 
 private: // Trace
-<<<<<<< HEAD
-    uint64_t m_StartTime;                        // timestamp when the UDT entity is started
-    int64_t m_llSentTotal;                       // total number of sent data packets, including retransmissions
-    int64_t m_llRecvTotal;                       // total number of received packets
-    int m_iSndLossTotal;                         // total number of lost packets (sender side)
-    int m_iRcvLossTotal;                         // total number of lost packets (receiver side)
-    int m_iRetransTotal;                         // total number of retransmitted packets
-    int m_iSentACKTotal;                         // total number of sent ACK packets
-    int m_iRecvACKTotal;                         // total number of received ACK packets
-    int m_iSentNAKTotal;                         // total number of sent NAK packets
-    int m_iRecvNAKTotal;                         // total number of received NAK packets
-    int m_iSndDropTotal;
-    int m_iRcvDropTotal;
-
-    int m_iSndFilterExtraTotal;
-    int m_iRcvFilterExtraTotal;
-    int m_iRcvFilterSupplyTotal;
-    int m_iRcvFilterLossTotal;
-
-    uint64_t m_ullBytesSentTotal;                // total number of bytes sent,  including retransmissions
-    uint64_t m_ullBytesRecvTotal;                // total number of received bytes
-    uint64_t m_ullRcvBytesLossTotal;             // total number of loss bytes (estimate)
-    uint64_t m_ullBytesRetransTotal;             // total number of retransmitted bytes
-    uint64_t m_ullSndBytesDropTotal;
-    uint64_t m_ullRcvBytesDropTotal;
-    int m_iRcvUndecryptTotal;
-    uint64_t m_ullRcvBytesUndecryptTotal;
-    int64_t m_llSndDurationTotal;		// total real time for sending
-
-    uint64_t m_LastSampleTime;                   // last performance sample time
-    int64_t m_llTraceSent;                       // number of packets sent in the last trace interval
-    int64_t m_llTraceRecv;                       // number of packets received in the last trace interval
-    int m_iTraceSndLoss;                         // number of lost packets in the last trace interval (sender side)
-    int m_iTraceRcvLoss;                         // number of lost packets in the last trace interval (receiver side)
-    int m_iTraceRetrans;                         // number of retransmitted packets in the last trace interval
-    int m_iSentACK;                              // number of ACKs sent in the last trace interval
-    int m_iRecvACK;                              // number of ACKs received in the last trace interval
-    int m_iSentNAK;                              // number of NAKs sent in the last trace interval
-    int m_iRecvNAK;                              // number of NAKs received in the last trace interval
-    int m_iTraceSndDrop;
-    int m_iTraceRcvDrop;
-    int m_iTraceRcvRetrans;
-    int m_iTraceReorderDistance;
-    double m_fTraceBelatedTime;
-    int64_t m_iTraceRcvBelated;
-
-    int m_iSndFilterExtra;
-    int m_iRcvFilterExtra;
-    int m_iRcvFilterSupply;
-    int m_iRcvFilterLoss;
-
-    uint64_t m_ullTraceBytesSent;                // number of bytes sent in the last trace interval
-    uint64_t m_ullTraceBytesRecv;                // number of bytes sent in the last trace interval
-    uint64_t m_ullTraceRcvBytesLoss;             // number of bytes bytes lost in the last trace interval (estimate)
-    uint64_t m_ullTraceBytesRetrans;             // number of bytes retransmitted in the last trace interval
-    uint64_t m_ullTraceSndBytesDrop;
-    uint64_t m_ullTraceRcvBytesDrop;
-    int m_iTraceRcvUndecrypt;
-    uint64_t m_ullTraceRcvBytesUndecrypt;
-    int64_t m_llSndDuration;			// real time for sending
-    int64_t m_llSndDurationCounter;		// timers to record the sending duration
-=======
 
     struct CoreStats
     {
@@ -804,6 +742,12 @@
         uint64_t rcvBytesDropTotal;
         int m_rcvUndecryptTotal;
         uint64_t m_rcvBytesUndecryptTotal;
+
+        int sndFilterExtraTotal;
+        int rcvFilterExtraTotal;
+        int rcvFilterSupplyTotal;
+        int rcvFilterLossTotal;
+
         int64_t m_sndDurationTotal;         // total real time for sending
 
         uint64_t lastSampleTime;            // last performance sample time
@@ -830,10 +774,15 @@
         uint64_t traceRcvBytesDrop;
         int traceRcvUndecrypt;
         uint64_t traceRcvBytesUndecrypt;
+
+        int sndFilterExtra;
+        int rcvFilterExtra;
+        int rcvFilterSupply;
+        int rcvFilterLoss;
+
         int64_t sndDuration;                // real time for sending
         int64_t sndDurationCounter;         // timers to record the sending duration
     } m_stats;
->>>>>>> c3e8d7f2
 
 public:
 
