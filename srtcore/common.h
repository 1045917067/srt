/*
 * SRT - Secure, Reliable, Transport
 * Copyright (c) 2018 Haivision Systems Inc.
 * 
 * This Source Code Form is subject to the terms of the Mozilla Public
 * License, v. 2.0. If a copy of the MPL was not distributed with this
 * file, You can obtain one at http://mozilla.org/MPL/2.0/.
 * 
 */

/*****************************************************************************
Copyright (c) 2001 - 2009, The Board of Trustees of the University of Illinois.
All rights reserved.

Redistribution and use in source and binary forms, with or without
modification, are permitted provided that the following conditions are
met:

* Redistributions of source code must retain the above
  copyright notice, this list of conditions and the
  following disclaimer.

* Redistributions in binary form must reproduce the
  above copyright notice, this list of conditions
  and the following disclaimer in the documentation
  and/or other materials provided with the distribution.

* Neither the name of the University of Illinois
  nor the names of its contributors may be used to
  endorse or promote products derived from this
  software without specific prior written permission.

THIS SOFTWARE IS PROVIDED BY THE COPYRIGHT HOLDERS AND CONTRIBUTORS "AS
IS" AND ANY EXPRESS OR IMPLIED WARRANTIES, INCLUDING, BUT NOT LIMITED TO,
THE IMPLIED WARRANTIES OF MERCHANTABILITY AND FITNESS FOR A PARTICULAR
PURPOSE ARE DISCLAIMED. IN NO EVENT SHALL THE COPYRIGHT OWNER OR
CONTRIBUTORS BE LIABLE FOR ANY DIRECT, INDIRECT, INCIDENTAL, SPECIAL,
EXEMPLARY, OR CONSEQUENTIAL DAMAGES (INCLUDING, BUT NOT LIMITED TO,
PROCUREMENT OF SUBSTITUTE GOODS OR SERVICES; LOSS OF USE, DATA, OR
PROFITS; OR BUSINESS INTERRUPTION) HOWEVER CAUSED AND ON ANY THEORY OF
LIABILITY, WHETHER IN CONTRACT, STRICT LIABILITY, OR TORT (INCLUDING
NEGLIGENCE OR OTHERWISE) ARISING IN ANY WAY OUT OF THE USE OF THIS
SOFTWARE, EVEN IF ADVISED OF THE POSSIBILITY OF SUCH DAMAGE.
*****************************************************************************/

/*****************************************************************************
written by
   Yunhong Gu, last updated 08/01/2009
modified by
   Haivision Systems Inc.
*****************************************************************************/

#ifndef __UDT_COMMON_H__
#define __UDT_COMMON_H__

#define _CRT_SECURE_NO_WARNINGS 1 // silences windows complaints for sscanf

#include <cstdlib>
#ifndef _WIN32
   #include <sys/time.h>
   #include <sys/uio.h>
#else
   // #include <winsock2.h>
   //#include <windows.h>
#endif
#include <pthread.h>
#include "udt.h"
#include "utilities.h"


#ifdef _DEBUG
#include <assert.h>
#define SRT_ASSERT(cond) assert(cond)
#else
#define SRT_ASSERT(cond)
#endif


enum UDTSockType
{
    UDT_UNDEFINED = 0, // initial trap representation
    UDT_STREAM = 1,
    UDT_DGRAM
};


/// The message types used by UDT protocol. This is a part of UDT
/// protocol and should never be changed.
enum UDTMessageType
{
    UMSG_HANDSHAKE = 0, //< Connection Handshake. Control: see @a CHandShake.
    UMSG_KEEPALIVE = 1, //< Keep-alive.
    UMSG_ACK = 2, //< Acknowledgement. Control: past-the-end sequence number up to which packets have been received.
    UMSG_LOSSREPORT = 3, //< Negative Acknowledgement (NAK). Control: Loss list.
    UMSG_CGWARNING = 4, //< Congestion warning.
    UMSG_SHUTDOWN = 5, //< Shutdown.
    UMSG_ACKACK = 6, //< Acknowledgement of Acknowledgement. Add info: The ACK sequence number
    UMSG_DROPREQ = 7, //< Message Drop Request. Add info: Message ID. Control Info: (first, last) number of the message.
    UMSG_PEERERROR = 8, //< Signal from the Peer side. Add info: Error code.
    // ... add extra code types here
    UMSG_END_OF_TYPES,
    UMSG_EXT = 0x7FFF //< For the use of user-defined control packets.
};

// This side's role is: INITIATOR prepares the environment first, and sends
// appropriate information to the peer. The peer must be RESPONDER and be ready
// to receive it. It's important for the encryption: the INITIATOR side generates
// the KM, and sends it to RESPONDER. RESPONDER awaits KM received from the
// INITIATOR. Note that in bidirectional mode - that is always with HSv5 - the
// INITIATOR creates both sending and receiving contexts, then sends the key to
// RESPONDER, which creates both sending and receiving contexts, using the same
// key received from INITIATOR.
//
// The method of selection:
//
// In HSv4, it's always data sender (the party that sets SRTO_SENDER flag on the
// socket) INITIATOR, and receiver - RESPONDER. The HSREQ and KMREQ are done
// AFTER the UDT connection is done using UMSG_EXT extension messages. As this
// is unidirectional, the INITIATOR prepares the sending context only, the
// RESPONDER - receiving context only.
//
// In HSv5, for caller-listener configuration, it's simple: caller is INITIATOR,
// listener is RESPONDER. In case of rendezvous the parties are equivalent,
// so the role is resolved by "cookie contest". Rendezvous sockets both know
// each other's cookie generated during the URQ_WAVEAHAND handshake phase.
// The cookies are simply compared as integer numbers; the party which's cookie
// is a greater number becomes an INITIATOR, and the other party becomes a
// RESPONDER. 
//
// The case of a draw - that both occasionally have baked identical cookies -
// is treated as an extremely rare and virtually impossible case, so this
// results in connection rejected.
enum HandshakeSide
{
    HSD_DRAW,
    HSD_INITIATOR,    //< Side that initiates HSREQ/KMREQ. HSv4: data sender, HSv5: connecting socket or winner rendezvous socket
    HSD_RESPONDER  //< Side that expects HSREQ/KMREQ from the peer. HSv4: data receiver, HSv5: accepted socket or loser rendezvous socket
};

// For debug
std::string MessageTypeStr(UDTMessageType mt, uint32_t extt = 0);

////////////////////////////////////////////////////////////////////////////////

// Commonly used by various reading facilities
enum EReadStatus
{
    RST_OK = 0,      //< A new portion of data has been received
    RST_AGAIN,       //< Nothing has been received, try again
    RST_ERROR = -1   //< Irrecoverable error, please close descriptor and stop reading.
};

enum EConnectStatus
{
    CONN_ACCEPT = 0,     //< Received final handshake that confirms connection established
    CONN_REJECT = -1,    //< Error during processing handshake.
    CONN_CONTINUE = 1,   //< induction->conclusion phase
    CONN_RENDEZVOUS = 2, //< pass to a separate rendezvous processing (HSv5 only)
    CONN_AGAIN = -2      //< No data was read, don't change any state.
};

std::string ConnectStatusStr(EConnectStatus est);


const int64_t BW_INFINITE =  30000000/8;         //Infinite=> 30Mbps


enum ETransmissionEvent
{
    TEV_INIT,       // --> After creation, and after any parameters were updated.
    TEV_ACK,        // --> When handling UMSG_ACK - older CCC:onAck()
    TEV_ACKACK,     // --> UDT does only RTT sync, can be read from CUDT::RTT().
    TEV_LOSSREPORT, // --> When handling UMSG_LOSSREPORT - older CCC::onLoss()
    TEV_CHECKTIMER, // --> See TEV_CHT_REXMIT
    TEV_SEND,       // --> When the packet is scheduled for sending - older CCC::onPktSent
    TEV_RECEIVE,    // --> When a data packet was received - older CCC::onPktReceived
    TEV_CUSTOM,     // --> probably dead call - older CCC::processCustomMsg

    TEV__SIZE
};

std::string TransmissionEventStr(ETransmissionEvent ev);

// Special parameter for TEV_CHECKTIMER
enum ECheckTimerStage
{
    TEV_CHT_INIT,       // --> UDT: just update parameters, don't call any CCC::*
    TEV_CHT_FASTREXMIT, // --> not available on UDT
    TEV_CHT_REXMIT      // --> CCC::onTimeout() in UDT
};

enum EInitEvent
{
    TEV_INIT_RESET = 0,
    TEV_INIT_INPUTBW,
    TEV_INIT_OHEADBW
};

class CPacket;

// XXX Use some more standard less hand-crafted solution, if possible
// XXX Consider creating a mapping between TEV_* values and associated types,
// so that the type is compiler-enforced when calling updateCC() and when
// connecting signals to slots.
struct EventVariant
{
    enum Type {UNDEFINED, PACKET, ARRAY, ACK, STAGE, INIT} type;
    union U
    {
        CPacket* packet;
        uint32_t ack;
        struct
        {
            int32_t* ptr;
            size_t len;
        } array;
        ECheckTimerStage stage;
        EInitEvent init;
    } u;

    EventVariant()
    {
        type = UNDEFINED;
        memset(&u, 0, sizeof u);
    }

    template<Type t>
    struct VariantFor;

    template <Type tp, typename Arg>
    void Assign(Arg arg)
    {
        type = tp;
        (u.*(VariantFor<tp>::field())) = arg;
        //(u.*field) = arg;
    }

    void operator=(CPacket* arg) { Assign<PACKET>(arg); };
    void operator=(uint32_t arg) { Assign<ACK>(arg); };
    void operator=(ECheckTimerStage arg) { Assign<STAGE>(arg); };
    void operator=(EInitEvent arg) { Assign<INIT>(arg); };

    // Note: UNDEFINED and ARRAY don't have assignment operator.
    // For ARRAY you'll use 'set' function. For UNDEFINED there's nothing.


    template <class T>
    EventVariant(T arg)
    {
        *this = arg;
    }

    const int32_t* get_ptr() const
    {
        return u.array.ptr;
    }

    size_t get_len()
    {
        return u.array.len;
    }

    void set(int32_t* ptr, size_t len)
    {
        type = ARRAY;
        u.array.ptr = ptr;
        u.array.len = len;
    }

    EventVariant(int32_t* ptr, size_t len)
    {
        set(ptr, len);
    }

    template<Type T>
    typename VariantFor<T>::type get()
    {
        return u.*(VariantFor<T>::field());
    }
};

/*
    Maybe later.
    This had to be a solution for automatic extraction of the
    type hidden in particular EventArg for particular event so
    that it's not runtime-mistaken.

    In order that this make sense there would be required an array
    indexed by event id (just like a slot array m_Slots in CUDT),
    where the "type distiller" function would be extracted and then
    combined with the user-connected slot function this would call
    it already with correct type. Note that also the ConnectSignal
    function would have to get the signal id by template parameter,
    not function parameter. For example:

    m_parent->ConnectSignal<TEV_ACK>(SSLOT(updateOnSent));

    in which updateOnSent would have to receive an appropriate type.
    This has a disadvantage that you can't connect multiple signals
    with different argument types to the same slot, you'd have to
    make slot wrappers to translate arguments.

    It seems that a better idea would be to create binders that would
    translate the argument from EventArg to the correct type according
    to the rules imposed by particular event id. But I'd not make it
    until there's a green light on C++11 for SRT, so maybe in a far future.

template <ETransmissionEvent type>
class EventArgType;
#define MAP_EVENT_TYPE(tev, tp) template<> class EventArgType<tev> { typedef tp type; }
*/


// The 'type' field wouldn't be even necessary if we

template<> struct EventVariant::VariantFor<EventVariant::PACKET>
{
    typedef CPacket* type;
    static type U::*field() {return &U::packet;}
};

template<> struct EventVariant::VariantFor<EventVariant::ACK>
{
    typedef uint32_t type;
    static type U::*field() { return &U::ack; }
};

template<> struct EventVariant::VariantFor<EventVariant::STAGE>
{
    typedef ECheckTimerStage type;
    static type U::*field() { return &U::stage; }
};

template<> struct EventVariant::VariantFor<EventVariant::INIT>
{
    typedef EInitEvent type;
    static type U::*field() { return &U::init; }
};

// Using a hand-crafted solution because there's a non-backward-compatible
// change between C++03 and others on the way up to C++17 (and we want this
// code to be compliant with all C++ standards):
//
// - there's std::mem_fun in C++03 - deprecated in C++11, removed in C++17
// - std::function in C++11 would be perfect, but not in C++03

// This can be changed in future to use C++11 way, but only after C++03
// compatibility is finally abaondoned. Until then, this stays with a custom
// class.

class EventSlotBase
{
public:
    virtual void emit(ETransmissionEvent tev, EventVariant var) = 0;
    typedef void dispatcher_t(void* opaque, ETransmissionEvent tev, EventVariant var);

    virtual ~EventSlotBase() {}
};

class SimpleEventSlot: public EventSlotBase
{
public:
    void* opaque;
    dispatcher_t* dispatcher;

    SimpleEventSlot(void* op, dispatcher_t* disp): opaque(op), dispatcher(disp) {}

    void emit(ETransmissionEvent tev, EventVariant var) ATR_OVERRIDE
    {
        (*dispatcher)(opaque, tev, var);
    }
};

template <class Class>
class ObjectEventSlot: public EventSlotBase
{
public:
    typedef void (Class::*method_ptr_t)(ETransmissionEvent tev, EventVariant var);

    method_ptr_t pm;
    Class* po;

    ObjectEventSlot(Class* o, method_ptr_t m): pm(m), po(o) {}

    void emit(ETransmissionEvent tev, EventVariant var) ATR_OVERRIDE
    {
        (po->*pm)(tev, var);
    }
};


struct EventSlot
{
    mutable EventSlotBase* slot;
    // Create empty slot. Calls are ignored.
    EventSlot(): slot(0) {}

    // "Stealing" copy constructor, following the auto_ptr method.
    // This isn't very nice, but no other way to do it in C++03
    // without rvalue-reference and move.
    EventSlot(const EventSlot& victim)
    {
        slot = victim.slot; // Should MOVE.
        victim.slot = 0;
    }

    EventSlot(void* op, EventSlotBase::dispatcher_t* disp)
    {
        slot = new SimpleEventSlot(op, disp);
    }

    template <class ObjectClass>
    EventSlot(ObjectClass* obj, typename ObjectEventSlot<ObjectClass>::method_ptr_t method)
    {
        slot = new ObjectEventSlot<ObjectClass>(obj, method);
    }

    void emit(ETransmissionEvent tev, EventVariant var)
    {
        if (!slot)
            return;
        slot->emit(tev, var);
    }

    ~EventSlot()
    {
        if (slot)
            delete slot;
    }
};


// Old UDT library specific classes, moved from utilities as utilities
// should now be general-purpose.

class CTimer
{
public:
   CTimer();
   ~CTimer();

public:

      /// Sleep for "interval" CCs.
      /// @param [in] interval CCs to sleep.

   void sleep(uint64_t interval);

      /// Seelp until CC "nexttime".
      /// @param [in] nexttime next time the caller is waken up.

   void sleepto(uint64_t nexttime);

      /// Stop the sleep() or sleepto() methods.

   void interrupt();

      /// trigger the clock for a tick, for better granuality in no_busy_waiting timer.

   void tick();

public:

      /// Read the CPU clock cycle into x.
      /// @param [out] x to record cpu clock cycles.

   static void rdtsc(uint64_t &x);

      /// return the CPU frequency.
      /// @return CPU frequency.

   static uint64_t getCPUFrequency();

      /// check the current time, 64bit, in microseconds.
      /// @return current time in microseconds.

   static uint64_t getTime();

      /// trigger an event such as new connection, close, new data, etc. for "select" call.

   static void triggerEvent();

   enum EWait {WT_EVENT, WT_ERROR, WT_TIMEOUT};

      /// wait for an event to br triggered by "triggerEvent".
      /// @retval WT_EVENT The event has happened
      /// @retval WT_TIMEOUT The event hasn't happened, the function exited due to timeout
      /// @retval WT_ERROR The function has exit due to an error

   static EWait waitForEvent();

      /// sleep for a short interval. exact sleep time does not matter

   static void sleep();
   
      /// Wait for condition with timeout 
      /// @param [in] cond Condition variable to wait for
      /// @param [in] mutex locked mutex associated with the condition variable
      /// @param [in] delay timeout in microseconds
      /// @retval 0 Wait was successfull
      /// @retval ETIMEDOUT The wait timed out

   static int condTimedWaitUS(pthread_cond_t* cond, pthread_mutex_t* mutex, uint64_t delay);

private:
   uint64_t getTimeInMicroSec();

private:
   uint64_t m_ullSchedTime;             // next schedulled time

   pthread_cond_t m_TickCond;
   pthread_mutex_t m_TickLock;

   static pthread_cond_t m_EventCond;
   static pthread_mutex_t m_EventLock;

private:
   static uint64_t s_ullCPUFrequency;	// CPU frequency : clock cycles per microsecond
   static uint64_t readCPUFrequency();
   static bool m_bUseMicroSecond;       // No higher resolution timer available, use gettimeofday().
};

////////////////////////////////////////////////////////////////////////////////

class CGuard
{
public:
   /// Constructs CGuard, which locks the given mutex for
   /// the scope where this object exists.
   /// @param lock Mutex to lock
   /// @param if_condition If this is false, CGuard will do completely nothing
   CGuard(pthread_mutex_t& lock, bool if_condition = true);
   ~CGuard();

public:
   static int enterCS(pthread_mutex_t& lock);
   static int leaveCS(pthread_mutex_t& lock);

   static void createMutex(pthread_mutex_t& lock);
   static void releaseMutex(pthread_mutex_t& lock);

   static void createCond(pthread_cond_t& cond);
   static void releaseCond(pthread_cond_t& cond);

   void forceUnlock();

private:
   pthread_mutex_t& m_Mutex;            // Alias name of the mutex to be protected
   int m_iLocked;                       // Locking status

   CGuard& operator=(const CGuard&);
};

class InvertedGuard
{
    pthread_mutex_t* m_pMutex;
public:

    InvertedGuard(pthread_mutex_t* smutex): m_pMutex(smutex)
    {
        if ( !smutex )
            return;

        CGuard::leaveCS(*smutex);
    }

    ~InvertedGuard()
    {
        if ( !m_pMutex )
            return;

        CGuard::enterCS(*m_pMutex);
    }
};

////////////////////////////////////////////////////////////////////////////////

// UDT Sequence Number 0 - (2^31 - 1)

// seqcmp: compare two seq#, considering the wraping
// seqlen: length from the 1st to the 2nd seq#, including both
// seqoff: offset from the 2nd to the 1st seq#
// incseq: increase the seq# by 1
// decseq: decrease the seq# by 1
// incseq: increase the seq# by a given offset

class CSeqNo
{
public:

   /// This behaves like seq1 - seq2, in comparison to numbers,
   /// and with the statement that only the sign of the result matters.
<<<<<<< HEAD
   /// That is, it returns a negative value of seq1 < seq2,
=======
   /// That is, it returns a negative value if seq1 < seq2,
>>>>>>> 50caabaf
   /// positive if seq1 > seq2, and zero if they are equal.
   /// The only tolerable use of this function is only when you
   /// compare two values and it works faster than seqoff, however
   /// the result's meaning is only in its sign. DO NOT USE THE
   /// VALUE for any other purpose and its not meant to be the
   /// distance between two sequence numbers.
   ///
   /// Example: to check if (seq1 %> seq2): seqcmp(seq1, seq2) > 0.
   inline static int seqcmp(int32_t seq1, int32_t seq2)
   {return (abs(seq1 - seq2) < m_iSeqNoTH) ? (seq1 - seq2) : (seq2 - seq1);}

   /// This function measures a length of the range from seq1 to seq2,
   /// WITH A PRECONDITION that certainly @a seq1 is earlier than @a seq2.
   /// This can also include an enormously large distance between them,
   /// that is, exceeding the m_iSeqNoTH value (can be also used to test
<<<<<<< HEAD
   /// if this distance is larger. Prior to calling this function the
=======
   /// if this distance is larger). Prior to calling this function the
>>>>>>> 50caabaf
   /// caller must be certain that @a seq2 is a sequence coming from a
   /// later time than @a seq1, and still, of course, this distance didn't
   /// exceed m_iMaxSeqNo.
   inline static int seqlen(int32_t seq1, int32_t seq2)
   {return (seq1 <= seq2) ? (seq2 - seq1 + 1) : (seq2 - seq1 + m_iMaxSeqNo + 2);}

   /// This behaves like seq2 - seq1, with the precondition that the true
   /// distance between two sequence numbers never exceeds m_iSeqNoTH.
   /// That is, if the difference in numeric values of these two arguments
   /// exceeds m_iSeqNoTH, it is treated as if the later of these two
   /// sequence numbers has overflown and actually a segment of the
   /// MAX+1 value should be added to it to get the proper result.
   ///
   /// Note: this function does more calculations than seqcmp, so it should
   /// be used if you need the exact distance between two sequences. If 
   /// you are only interested with their relationship, use seqcmp.
   inline static int seqoff(int32_t seq1, int32_t seq2)
   {
      if (abs(seq1 - seq2) < m_iSeqNoTH)
         return seq2 - seq1;

      if (seq1 < seq2)
         return seq2 - seq1 - m_iMaxSeqNo - 1;

      return seq2 - seq1 + m_iMaxSeqNo + 1;
   }

   inline static int32_t incseq(int32_t seq)
   {return (seq == m_iMaxSeqNo) ? 0 : seq + 1;}

   inline static int32_t decseq(int32_t seq)
   {return (seq == 0) ? m_iMaxSeqNo : seq - 1;}

   inline static int32_t incseq(int32_t seq, int32_t inc)
   {return (m_iMaxSeqNo - seq >= inc) ? seq + inc : seq - m_iMaxSeqNo + inc - 1;}
   // m_iMaxSeqNo >= inc + sec  --- inc + sec <= m_iMaxSeqNo
   // if inc + sec > m_iMaxSeqNo then return seq + inc - (m_iMaxSeqNo+1)

   inline static int32_t decseq(int32_t seq, int32_t dec)
   {
       // Check if seq - dec < 0, but before it would have happened
       if ( seq < dec )
       {
           int32_t left = dec - seq; // This is so many that is left after dragging dec to 0
           // So now decrement the (m_iMaxSeqNo+1) by "left"
           return m_iMaxSeqNo - left + 1;
       }
       return seq - dec;
   }

public:
   static const int32_t m_iSeqNoTH = 0x3FFFFFFF;             // threshold for comparing seq. no.
   static const int32_t m_iMaxSeqNo = 0x7FFFFFFF;            // maximum sequence number used in UDT
};

////////////////////////////////////////////////////////////////////////////////

// UDT ACK Sub-sequence Number: 0 - (2^31 - 1)

class CAckNo
{
public:
   inline static int32_t incack(int32_t ackno)
   {return (ackno == m_iMaxAckSeqNo) ? 0 : ackno + 1;}

public:
   static const int32_t m_iMaxAckSeqNo = 0x7FFFFFFF;         // maximum ACK sub-sequence number used in UDT
};



////////////////////////////////////////////////////////////////////////////////

struct CIPAddress
{
   static bool ipcmp(const struct sockaddr* addr1, const struct sockaddr* addr2, int ver = AF_INET);
   static void ntop(const struct sockaddr* addr, uint32_t ip[4], int ver = AF_INET);
   static void pton(struct sockaddr* addr, const uint32_t ip[4], int ver = AF_INET);
   static std::string show(const struct sockaddr* adr);
};

////////////////////////////////////////////////////////////////////////////////

struct CMD5
{
   static void compute(const char* input, unsigned char result[16]);
};

// Debug stats
template <size_t SIZE>
class StatsLossRecords
{
    int32_t initseq;
    std::bitset<SIZE> array;

public:

    StatsLossRecords(): initseq(-1) {}

    // To check if this structure still keeps record of that sequence.
    // This is to check if the information about this not being found
    // is still reliable.
    bool exists(int32_t seq)
    {
        return initseq != -1 && CSeqNo::seqcmp(seq, initseq) >= 0;
    }

    int32_t base() { return initseq; }

    void clear()
    {
        initseq = -1;
        array.reset();
    }

    void add(int32_t lo, int32_t hi)
    {
        int32_t end = CSeqNo::incseq(hi);
        for (int32_t i = lo; i != end; i = CSeqNo::incseq(i))
            add(i);
    }

    void add(int32_t seq)
    {
        if ( array.none() )
        {
            // May happen it wasn't initialized. Set it as initial loss sequence.
            initseq = seq;
            array[0] = true;
            return;
        }

        // Calculate the distance between this seq and the oldest one.
        int seqdiff = CSeqNo::seqoff(initseq, seq);
        if ( seqdiff > int(SIZE) )
        {
            // Size exceeded. Drop the oldest sequences.
            // First calculate how many must be removed.
            size_t toremove = seqdiff - SIZE;
            // Now, since that position, find the nearest 1
            while ( !array[toremove] && toremove <= SIZE )
                ++toremove;

            // All have to be dropped, so simply reset the array
            if ( toremove == SIZE )
            {
                initseq = seq;
                array[0] = true;
                return;
            }

            // Now do the shift of the first found 1 to position 0
            // and its index add to initseq
            initseq += toremove;
            seqdiff -= toremove;
            array >>= toremove;
        }

        // Now set appropriate bit that represents this seq
        array[seqdiff] = true;
    }

    StatsLossRecords& operator << (int32_t seq)
    {
        add(seq);
        return *this;
    }

    void remove(int32_t seq)
    {
        // Check if is in range. If not, ignore.
        int seqdiff = CSeqNo::seqoff(initseq, seq);
        if ( seqdiff < 0 )
            return; // already out of array
        if ( seqdiff > SIZE )
            return; // never was added!

        array[seqdiff] = true;
    }

    bool find(int32_t seq) const
    {
        int seqdiff = CSeqNo::seqoff(initseq, seq);
        if ( seqdiff < 0 )
            return false; // already out of array
        if ( size_t(seqdiff) > SIZE )
            return false; // never was added!

        return array[seqdiff];
    }

#if HAVE_CXX11

    std::string to_string() const
    {
        std::string out;
        for (size_t i = 0; i < SIZE; ++i)
        {
            if ( array[i] )
                out += std::to_string(initseq+i) + " ";
        }

        return out;
    }
#endif
};


// Version parsing
inline ATR_CONSTEXPR uint32_t SrtVersion(int major, int minor, int patch)
{
    return patch + minor*0x100 + major*0x10000;
}

inline int32_t SrtParseVersion(const char* v)
{
    int major, minor, patch;
    int result = sscanf(v, "%d.%d.%d", &major, &minor, &patch);

    if ( result != 3 )
    {
        return 0;
        fprintf(stderr, "Invalid version format for HAISRT_VERSION: %s - use m.n.p\n", v);
        throw v; // Throwing exception, as this function will be run before main()
    }

    return major*0x10000 + minor*0x100 + patch;
}

inline std::string SrtVersionString(int version)
{
    int patch = version % 0x100;
    int minor = (version/0x100)%0x100;
    int major = version/0x10000;

    char buf[20];
    sprintf(buf, "%d.%d.%d", major, minor, patch);
    return buf;
}

#endif<|MERGE_RESOLUTION|>--- conflicted
+++ resolved
@@ -590,11 +590,7 @@
 
    /// This behaves like seq1 - seq2, in comparison to numbers,
    /// and with the statement that only the sign of the result matters.
-<<<<<<< HEAD
-   /// That is, it returns a negative value of seq1 < seq2,
-=======
    /// That is, it returns a negative value if seq1 < seq2,
->>>>>>> 50caabaf
    /// positive if seq1 > seq2, and zero if they are equal.
    /// The only tolerable use of this function is only when you
    /// compare two values and it works faster than seqoff, however
@@ -610,11 +606,7 @@
    /// WITH A PRECONDITION that certainly @a seq1 is earlier than @a seq2.
    /// This can also include an enormously large distance between them,
    /// that is, exceeding the m_iSeqNoTH value (can be also used to test
-<<<<<<< HEAD
-   /// if this distance is larger. Prior to calling this function the
-=======
    /// if this distance is larger). Prior to calling this function the
->>>>>>> 50caabaf
    /// caller must be certain that @a seq2 is a sequence coming from a
    /// later time than @a seq1, and still, of course, this distance didn't
    /// exceed m_iMaxSeqNo.
